package handler

import (
	"errors"

	"github.com/PitiNarak/condormhub-backend/internal/core/domain"
	"github.com/PitiNarak/condormhub-backend/internal/core/ports"
	"github.com/PitiNarak/condormhub-backend/internal/dto"
	"github.com/PitiNarak/condormhub-backend/pkg/apperror"
	"github.com/go-playground/validator"
	"github.com/gofiber/fiber/v2"
	"github.com/google/uuid"
)

type DormHandler struct {
	dormService ports.DormService
}

func NewDormHandler(service ports.DormService) ports.DormHandler {
	return &DormHandler{dormService: service}
}

// Register godoc
// @Summary Create a new dorm
// @Description Add a new room to the database with the given details
// @Tags dorms
// @Security Bearer
// @Accept json
// @Produce json
// @Param dorm body dto.DormCreateRequestBody true "Dorm information"
// @Success 201 {object} dto.SuccessResponse[dto.DormResponseBody] "Dorm successfully created"
// @Failure 401 {object} dto.ErrorResponse "your request is unauthorized"
// @Failure 403 {object} dto.ErrorResponse "You do not have permission to create a dorm"
// @Failure 400 {object} dto.ErrorResponse "Your request is invalid"
// @Failure 500 {object} dto.ErrorResponse "Failed to save dorm"
// @Router /dorms [post]
func (d *DormHandler) Create(c *fiber.Ctx) error {
	user := c.Locals("user").(*domain.User)
	userRole := user.Role
	if userRole == "" {
		return apperror.UnauthorizedError(errors.New("unauthorized"), "user role is missing")
	}

	reqBody := new(dto.DormCreateRequestBody)
	if err := c.BodyParser(reqBody); err != nil {
		return apperror.BadRequestError(err, "Your request is invalid")
	}

	userID := c.Locals("userID").(uuid.UUID)

	validate := validator.New()
	if err := validate.Struct(reqBody); err != nil {
		return apperror.BadRequestError(err, "Your request body is invalid")
	}

	dorm := &domain.Dorm{
		Name:      reqBody.Name,
		OwnerID:   userID,
		Size:      reqBody.Size,
		Bedrooms:  reqBody.Bedrooms,
		Bathrooms: reqBody.Bathrooms,
		Address: domain.Address{
			District:    reqBody.Address.District,
			Subdistrict: reqBody.Address.Subdistrict,
			Province:    reqBody.Address.Province,
			Zipcode:     reqBody.Address.Zipcode,
		},
		Price:       reqBody.Price,
		Description: reqBody.Description,
	}

	if err := d.dormService.Create(userRole, dorm); err != nil {
		if apperror.IsAppError(err) {
			return err
		}
		return apperror.InternalServerError(err, "create dorm error")
	}

	data, err := d.dormService.GetByID(dorm.ID)
	if err != nil {
		if apperror.IsAppError(err) {
			return err
		}
		return apperror.InternalServerError(err, "get dorm error")
	}

<<<<<<< HEAD
	return c.Status(fiber.StatusCreated).JSON(dto.Success(d.dormService.ConvertToDTO(*res)))
=======
	return c.Status(fiber.StatusCreated).JSON(dto.Success(data.ToDTO()))
>>>>>>> 002b41a5
}

// Delete godoc
// @Summary Delete a dorm
// @Description Removes a dorm from the database based on the give ID
// @Tags dorms
// @Security Bearer
// @Produce json
// @Param id path string true "DormID"
// @Success 204 "Dorm successfully deleted"
// @Failure 400 {object} dto.ErrorResponse "Incorrect UUID format"
// @Failure 401 {object} dto.ErrorResponse "your request is unauthorized"
// @Failure 403 {object} dto.ErrorResponse "You do not have permission to delete this dorm"
// @Failure 404 {object} dto.ErrorResponse "Dorm not found"
// @Failure 500 {object} dto.ErrorResponse "Failed to delete dorm"
// @Router /dorms/{id} [delete]
func (d *DormHandler) Delete(c *fiber.Ctx) error {
	id := c.Params("id")
	userID := c.Locals("userID").(uuid.UUID)
	user := c.Locals("user").(*domain.User)
	if user.Role == "" {
		return apperror.UnauthorizedError(errors.New("unauthorized"), "user role is missing")
	}

	isAdmin := user.Role == domain.AdminRole

	if err := uuid.Validate(id); err != nil {
		return apperror.BadRequestError(err, "Incorrect UUID format")
	}

	dormID, err := uuid.Parse(id)
	if err != nil {
		return apperror.InternalServerError(err, "Can not parse UUID")
	}

	if err := d.dormService.Delete(userID, isAdmin, dormID); err != nil {
		if apperror.IsAppError(err) {
			return err
		}
		return apperror.InternalServerError(err, "delete dorm error")
	}

	return c.SendStatus(fiber.StatusNoContent)
}

// GetAll godoc
// @Summary Get all dorms
// @Description Retrieve a list of all dorms
// @Tags dorms
// @Param limit query int false "Number of dorms to retrieve (default 10, max 50)"
// @Param page query int false "Page number to retrieve (default 1)"
// @Produce json
// @Success 200 {object} dto.PaginationResponse[dto.DormResponseBody] "All dorms retrieved successfully"
// @Failure 401 {object} dto.ErrorResponse "your request is unauthorized"
// @Failure 500 {object} dto.ErrorResponse "Failed to retrieve dorms"
// @Router /dorms [get]
func (d *DormHandler) GetAll(c *fiber.Ctx) error {
	limit := c.QueryInt("limit", 10)
	if limit <= 0 {
		return apperror.BadRequestError(errors.New("limit parameter is incorrect"), "limit parameter is incorrect")
	}
	if limit > 50 {
		limit = 50
	}
	page := c.QueryInt("page", 1)
	if page <= 0 {
		return apperror.BadRequestError(errors.New("page parameter is incorrect"), "page parameter is incorrect")
	}
	dorms, totalPages, totalRows, err := d.dormService.GetAll(limit, page)
	if err != nil {
		if apperror.IsAppError(err) {
			return err
		}
		return apperror.InternalServerError(err, "get dorms error")
	}

<<<<<<< HEAD
	responseData := make([]dto.DormResponseBody, len(dorms))
	for i, dorm := range dorms {
		responseData[i] = d.dormService.ConvertToDTO(dorm)
	}

	res := dto.SuccessPagination(responseData, dto.Pagination{
=======
	resData := make([]dto.DormResponseBody, len(dorms))
	for i, v := range dorms {
		resData[i] = v.ToDTO()
	}

	res := dto.SuccessPagination(resData, dto.Pagination{
>>>>>>> 002b41a5
		CurrentPage: page,
		LastPage:    totalPages,
		Limit:       limit,
		Total:       totalRows,
	})

	return c.Status(fiber.StatusOK).JSON(res)
}

// GetByID godoc
// @Summary Get a dorm by ID
// @Description Retrieve a specific dorm based on its ID
// @Tags dorms
// @Produce json
// @Param id path string true "DormID"
// @Success 200 {object} dto.SuccessResponse[dto.DormResponseBody] "Dorm data successfully retrieved"
// @Failure 400 {object} dto.ErrorResponse "Incorrect UUID format"
// @Failure 401 {object} dto.ErrorResponse "your request is unauthorized"
// @Failure 404 {object} dto.ErrorResponse "Dorm not found"
// @Failure 500 {object} dto.ErrorResponse "Server failed to retrieve dorm"
// @Router /dorms/{id} [get]
func (d *DormHandler) GetByID(c *fiber.Ctx) error {
	id := c.Params("id")

	if err := uuid.Validate(id); err != nil {
		return apperror.BadRequestError(err, "Incorrect UUID format")
	}

	dormID, err := uuid.Parse(id)
	if err != nil {
		return apperror.InternalServerError(err, "Can not parse UUID")
	}

	dorm, err := d.dormService.GetByID(dormID)
	if err != nil {
		if apperror.IsAppError(err) {
			return err
		}
		return apperror.InternalServerError(err, "get dorm error")
	}

<<<<<<< HEAD
	return c.Status(fiber.StatusOK).JSON(dto.Success(d.dormService.ConvertToDTO(*dorm)))
=======
	return c.Status(fiber.StatusOK).JSON(dto.Success(dorm.ToDTO()))
>>>>>>> 002b41a5
}

// Update godoc
// @Summary Update an existing dorm
// @Description Modifies an existing room's details based on the given ID
// @Tags dorms
// @Security Bearer
// @Accept json
// @Produce json
// @Param id path string true "DormID"
// @Param dorm body dto.DormUpdateRequestBody true "Updated Room Data"
// @Success 200 {object} dto.SuccessResponse[dto.DormResponseBody] "Dorm data updated successfully"
// @Failure 400 {object} dto.ErrorResponse "Invalid Request"
// @Failure 403 {object} dto.ErrorResponse "unauthorized to update this dorm"
// @Failure 401 {object} dto.ErrorResponse "your request is unauthorized"
// @Failure 404 {object} dto.ErrorResponse "Dorm not found"
// @Failure 500 {object} dto.ErrorResponse "Server failed to update dorm"
// @Router /dorms/{id} [patch]
func (d *DormHandler) Update(c *fiber.Ctx) error {
	userID := c.Locals("userID").(uuid.UUID)
	user := c.Locals("user").(*domain.User)

	if user.Role == "" {
		return apperror.UnauthorizedError(errors.New("unauthorized"), "user role is missing")
	}

	isAdmin := user.Role == domain.AdminRole

	id := c.Params("id")
	updateReqBody := new(dto.DormUpdateRequestBody)
	if err := c.BodyParser(updateReqBody); err != nil {
		return apperror.BadRequestError(err, "Your request is invalid")
	}

	validate := validator.New()
	if err := validate.Struct(updateReqBody); err != nil {
		return apperror.BadRequestError(err, "Your request body is invalid")
	}

	if err := uuid.Validate(id); err != nil {
		return apperror.BadRequestError(err, "Incorrect UUID format")
	}

	dormID, err := uuid.Parse(id)
	if err != nil {
		return apperror.InternalServerError(err, "Can not parse UUID")
	}

	updatedDorm, err := d.dormService.Update(userID, isAdmin, dormID, updateReqBody)
	if err != nil {
		if apperror.IsAppError(err) {
			return err
		}
		return apperror.InternalServerError(err, "update dorm error")
	}

<<<<<<< HEAD
	return c.Status(fiber.StatusOK).JSON(dto.Success(d.dormService.ConvertToDTO(*updatedDorm)))
}

// UploadDormImage godoc
// @Summary Upload an image for a dorm
// @Description Upload an image for a specific dorm by its ID, by attaching the image as a value for the key field name "image", as a multipart form-data
// @Tags dorms
// @Security Bearer
// @Accept multipart/form-data
// @Produce json
// @Param id path string true "DormID"
// @Param image formData file true "DormImage"
// @Success 200 {object} dto.SuccessResponse[dto.DormImageUploadResponseBody] "Successful image upload"
// @Failure 400 {object} dto.ErrorResponse "Invalid Request"
// @Failure 403 {object} dto.ErrorResponse "unauthorized to upload image to dorm"
// @Failure 401 {object} dto.ErrorResponse "your request is unauthorized"
// @Failure 404 {object} dto.ErrorResponse "Dorm not found"
// @Failure 500 {object} dto.ErrorResponse "Server failed to upload dorm image"
// @Router /dorms/{id}/images [post]
func (d *DormHandler) UploadDormImage(c *fiber.Ctx) error {
	id := c.Params("id")
	if err := uuid.Validate(id); err != nil {
		return apperror.BadRequestError(err, "Incorrect UUID format")
	}

	dormID, err := uuid.Parse(id)
	if err != nil {
		return apperror.InternalServerError(err, "Can not parse UUID")
	}

	file, err := c.FormFile("image")
	if err != nil {
		return apperror.BadRequestError(err, "file is required")
	}

	userID := c.Locals("userID").(uuid.UUID)
	user := c.Locals("user").(*domain.User)
	if user.Role == nil {
		return apperror.UnauthorizedError(errors.New("unauthorized"), "user role is missing")
	}
	isAdmin := *user.Role == domain.AdminRole

	fileData, err := file.Open()
	if err != nil {
		return apperror.InternalServerError(err, "error opening file")
	}
	defer fileData.Close()

	contentType := file.Header.Get("Content-Type")
	url, err := d.dormService.UploadDormImage(c.Context(), dormID, file.Filename, contentType, fileData, userID, isAdmin)
	if err != nil {
		return err
	}

	return c.Status(fiber.StatusOK).JSON(dto.Success(dto.DormImageUploadResponseBody{ImageURL: url}))
=======
	return c.Status(fiber.StatusOK).JSON(dto.Success(updatedDorm.ToDTO()))
>>>>>>> 002b41a5
}<|MERGE_RESOLUTION|>--- conflicted
+++ resolved
@@ -84,11 +84,7 @@
 		return apperror.InternalServerError(err, "get dorm error")
 	}
 
-<<<<<<< HEAD
-	return c.Status(fiber.StatusCreated).JSON(dto.Success(d.dormService.ConvertToDTO(*res)))
-=======
 	return c.Status(fiber.StatusCreated).JSON(dto.Success(data.ToDTO()))
->>>>>>> 002b41a5
 }
 
 // Delete godoc
@@ -165,21 +161,12 @@
 		return apperror.InternalServerError(err, "get dorms error")
 	}
 
-<<<<<<< HEAD
-	responseData := make([]dto.DormResponseBody, len(dorms))
-	for i, dorm := range dorms {
-		responseData[i] = d.dormService.ConvertToDTO(dorm)
-	}
-
-	res := dto.SuccessPagination(responseData, dto.Pagination{
-=======
 	resData := make([]dto.DormResponseBody, len(dorms))
 	for i, v := range dorms {
 		resData[i] = v.ToDTO()
 	}
 
 	res := dto.SuccessPagination(resData, dto.Pagination{
->>>>>>> 002b41a5
 		CurrentPage: page,
 		LastPage:    totalPages,
 		Limit:       limit,
@@ -221,11 +208,7 @@
 		return apperror.InternalServerError(err, "get dorm error")
 	}
 
-<<<<<<< HEAD
-	return c.Status(fiber.StatusOK).JSON(dto.Success(d.dormService.ConvertToDTO(*dorm)))
-=======
 	return c.Status(fiber.StatusOK).JSON(dto.Success(dorm.ToDTO()))
->>>>>>> 002b41a5
 }
 
 // Update godoc
@@ -282,8 +265,7 @@
 		return apperror.InternalServerError(err, "update dorm error")
 	}
 
-<<<<<<< HEAD
-	return c.Status(fiber.StatusOK).JSON(dto.Success(d.dormService.ConvertToDTO(*updatedDorm)))
+	return c.Status(fiber.StatusOK).JSON(dto.Success(updatedDorm.ToDTO()))
 }
 
 // UploadDormImage godoc
@@ -320,10 +302,10 @@
 
 	userID := c.Locals("userID").(uuid.UUID)
 	user := c.Locals("user").(*domain.User)
-	if user.Role == nil {
+	if user.Role == "" {
 		return apperror.UnauthorizedError(errors.New("unauthorized"), "user role is missing")
 	}
-	isAdmin := *user.Role == domain.AdminRole
+	isAdmin := user.Role == domain.AdminRole
 
 	fileData, err := file.Open()
 	if err != nil {
@@ -338,7 +320,4 @@
 	}
 
 	return c.Status(fiber.StatusOK).JSON(dto.Success(dto.DormImageUploadResponseBody{ImageURL: url}))
-=======
-	return c.Status(fiber.StatusOK).JSON(dto.Success(updatedDorm.ToDTO()))
->>>>>>> 002b41a5
 }