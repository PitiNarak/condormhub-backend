--- conflicted
+++ resolved
@@ -2,11 +2,8 @@
 
 import (
 	"errors"
-<<<<<<< HEAD
 	"net/url"
-=======
 	"strings"
->>>>>>> 5851ff32
 
 	"github.com/PitiNarak/condormhub-backend/internal/core/domain"
 	"github.com/PitiNarak/condormhub-backend/internal/core/ports"
@@ -406,7 +403,7 @@
 // @Security Bearer
 // @Accept json
 // @Produce json
-// @Param request body dto.DormImageDeleteRequestBody true "URL of the dorm image to delete"
+// @Param url path string true "Percent encoded URL"
 // @Success 204 "Image deleted successfully"
 // @Failure 400 {object} dto.ErrorResponse "Your request is invalid"
 // @Failure 401 {object} dto.ErrorResponse "your request is unauthorized"
