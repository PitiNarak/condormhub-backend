package handler

import (
	"github.com/PitiNarak/condormhub-backend/internal/core/domain"
	"github.com/PitiNarak/condormhub-backend/internal/core/ports"
	"github.com/PitiNarak/condormhub-backend/internal/dto"
	"github.com/PitiNarak/condormhub-backend/pkg/apperror"
	"github.com/go-playground/validator"
	"github.com/gofiber/fiber/v2"
	"github.com/google/uuid"
)

type LeasingHistoryHandler struct {
	service ports.LeasingHistoryService
}

func NewLeasingHistoryHandler(service ports.LeasingHistoryService) ports.LeasingHistoryHandler {
	return &LeasingHistoryHandler{service: service}
}

// SetEndTimestamp godoc
// @Summary Set end date of a leasing history
// @Description Set end date of a leasing history in the database
// @Tags history
// @Security Bearer
// @Produce json
// @Param id path string true "LeasingHistoryId"
// @Success 204 "Set end timestamp successfully"
// @Failure 400 {object} dto.ErrorResponse "Incorrect UUID format"
// @Failure 401 {object} dto.ErrorResponse "your request is unauthorized"
// @Failure 404 {object} dto.ErrorResponse "leasing history not found"
// @Failure 500 {object} dto.ErrorResponse "Can not parse UUID or Failed to update leasing history"
// @Router /history/{id} [patch]
func (h *LeasingHistoryHandler) SetEndTimestamp(c *fiber.Ctx) error {
	leasingHistoryID, err := parseIdParam(c)
	if err != nil {
		return err
	}
	err = h.service.SetEndTimestamp(leasingHistoryID)
	if err != nil {
		if apperror.IsAppError(err) {
			return err
		}
		return err
	}
	return c.SendStatus(fiber.StatusNoContent)
}

// GetByUserID godoc
// @Summary Get all leasing history by userid
// @Description Retrieve a list of all leasing history by userid
// @Tags history
// @Security Bearer
// @Produce json
// @Param limit query int false "Number of dorms to retrieve (default 10, max 50)"
// @Param page query int false "Page number to retrieve (default 1)"
// @Success 200 {object} dto.PaginationResponse[dto.LeasingHistory] "Retrive history successfully"
// @Failure 400 {object} dto.ErrorResponse "Incorrect UUID format or limit parameter is incorrect or page parameter is incorrect or page exceeded"
// @Failure 401 {object} dto.ErrorResponse "your request is unauthorized"
// @Failure 404 {object} dto.ErrorResponse "leasing history not found"
// @Router /history/me [get]
func (h *LeasingHistoryHandler) GetByUserID(c *fiber.Ctx) error {
	userID := c.Locals("userID").(uuid.UUID)
	limit := c.QueryInt("limit", 10)
	if limit <= 0 {
		limit = 10
	} else if limit > 50 {
		limit = 50
	}

	page := c.QueryInt("page", 1)
	if page <= 0 {
		page = 1
	}

	leasingHistory, totalPage, totalRows, err := h.service.GetByUserID(userID, limit, page)
	if err != nil {
		return err
	}

	resData := make([]dto.LeasingHistory, len(leasingHistory))
	for i, v := range leasingHistory {
		resData[i] = v.ToDTO()
	}

	res := dto.SuccessPagination(resData, dto.Pagination{
		CurrentPage: page,
		LastPage:    totalPage,
		Limit:       limit,
		Total:       totalRows,
	})

	return c.Status(fiber.StatusOK).JSON(res)
}

// GetByDormID godoc
// @Summary Get all leasing history by userid
// @Description Retrieve a list of all leasing history by userid
// @Tags history
// @Security Bearer
// @Produce json
// @Param id path string true "DormID"
// @Param limit query int false "Number of dorms to retrieve (default 10, max 50)"
// @Param page query int false "Page number to retrieve (default 1)"
// @Success 200 {object} dto.PaginationResponse[dto.LeasingHistory] "Retrive history successfully"
// @Failure 400 {object} dto.ErrorResponse "Incorrect UUID format or limit parameter is incorrect or page parameter is incorrect or page exceeded"
// @Failure 401 {object} dto.ErrorResponse "your request is unauthorized"
// @Failure 404 {object} dto.ErrorResponse "leasing history not found"
// @Failure 500 {object} dto.ErrorResponse "Can not parse UUID"
// @Router /history/bydorm/{id} [get]
func (h *LeasingHistoryHandler) GetByDormID(c *fiber.Ctx) error {
	dormID, err := parseIdParam(c)
	if err != nil {
		return err
	}

	limit := c.QueryInt("limit", 10)
	if limit <= 0 {
		limit = 10
	} else if limit > 50 {
		limit = 50
	}

	page := c.QueryInt("page", 1)
	if page <= 0 {
		page = 1
	}

	leasingHistory, totalPage, totalRows, err := h.service.GetByDormID(dormID, limit, page)
	if err != nil {
		return err
	}
	resData := make([]dto.LeasingHistory, len(leasingHistory))
	for i, v := range leasingHistory {
		resData[i] = v.ToDTO()
	}

	res := dto.SuccessPagination(resData, dto.Pagination{
		CurrentPage: page,
		LastPage:    totalPage,
		Limit:       limit,
		Total:       totalRows,
	})

	return c.Status(fiber.StatusOK).JSON(res)
}

// Delete godoc
// @Summary Delete a leasing history
// @Description Delete a leasing history in the database
// @Tags history
// @Security Bearer
// @Produce json
// @Param id path string true "LeasingHistoryId"
// @Success 204 "No Content"
// @Failure 400 {object} dto.ErrorResponse "Incorrect UUID format"
// @Failure 401 {object} dto.ErrorResponse "your request is unauthorized"
// @Failure 404 {object} dto.ErrorResponse "leasing history not found"
// @Failure 500 {object} dto.ErrorResponse "Can not parse UUID or Failed to delete leasing history"
// @Router /history/{id} [delete]
func (h *LeasingHistoryHandler) Delete(c *fiber.Ctx) error {
	leasingHistoryID, err := parseIdParam(c)
	if err != nil {
		return err
	}

	err = h.service.Delete(leasingHistoryID)
	if err != nil {
		return err
	}
	return c.SendStatus(fiber.StatusNoContent)
<<<<<<< HEAD
=======
}

// Create godoc
// @Summary Create a new leasing history
// @Description Add a new leasing history to the database
// @Tags history
// @Security Bearer
// @Produce json
// @Param id path string true "DormID"
// @Success 201 {object} dto.SuccessResponse[dto.LeasingHistory] "Dorm successfully created"
// @Failure 400 {object} dto.ErrorResponse "Incorrect UUID format"
// @Failure 401 {object} dto.ErrorResponse "your request is unauthorized"
// @Failure 404 {object} dto.ErrorResponse "Dorm not found or leasing history not found"
// @Failure 500 {object} dto.ErrorResponse "Can not parse UUID or failed to save leasing history to database"
// @Router /history/{id} [post]
func (h *LeasingHistoryHandler) Create(c *fiber.Ctx) error {
	userID := c.Locals("userID").(uuid.UUID)
	dormID, err := parseIdParam(c)
	if err != nil {
		return err
	}

	leasingHistory, err := h.service.Create(userID, dormID)
	if err != nil {
		if apperror.IsAppError(err) {
			return err
		}
		return err
	}

	res := dto.Success(leasingHistory.ToDTO())

	return c.Status(fiber.StatusCreated).JSON(res)
}

// CreateReview godoc
// @Summary Create a new review
// @Description Add a new review to the database
// @Tags history
// @Security Bearer
// @Produce json
// @Param id path string true "HistoryID"
// @Param user body dto.ReviewCreateRequestBody true "review information"
// @Success 201 {object} dto.SuccessResponse[dto.Review]
// @Failure 400 {object} dto.ErrorResponse "Incorrect UUID format or your request is invalid"
// @Failure 401 {object} dto.ErrorResponse "your request is unauthorized"
// @Failure 404 {object} dto.ErrorResponse "leasing history not found"
// @Failure 500 {object} dto.ErrorResponse "Can not parse UUID or failed to save leasing history to database"
// @Router /history/review/{id} [post]
func (h *LeasingHistoryHandler) CreateReview(c *fiber.Ctx) error {
	user := c.Locals("user").(*domain.User)
	body := new(dto.ReviewCreateRequestBody)
	err := c.BodyParser(&body)
	if err != nil {
		return apperror.BadRequestError(err, "your request is invalid")
	}

	validate := validator.New()

	if err := validate.Struct(body); err != nil {
		return apperror.BadRequestError(err, "your request body is incorrect")
	}
	historyID, err := parseIdParam(c)
	if err != nil {
		return err
	}
	review, err := h.service.CreateReview(user, historyID, body.Message, int(body.Rate))
	if err != nil {
		return err
	}
	res := dto.Success(review.ToDTO())
	return c.Status(fiber.StatusOK).JSON(res)
}

// UpdateReview godoc
// @Summary Update a new review
// @Description Update a review in the database
// @Tags history
// @Security Bearer
// @Produce json
// @Param id path string true "HistoryID"
// @Param user body dto.ReviewUpdateRequestBody true "review information"
// @Success 201 {object} dto.SuccessResponse[dto.Review]
// @Failure 400 {object} dto.ErrorResponse "Incorrect UUID format or your request is invalid or review not exist"
// @Failure 401 {object} dto.ErrorResponse "your request is unauthorized"
// @Failure 404 {object} dto.ErrorResponse "leasing history not found"
// @Failure 500 {object} dto.ErrorResponse "Can not parse UUID or failed to save leasing history to database"
// @Router /history/review/{id} [patch]
func (h *LeasingHistoryHandler) UpdateReview(c *fiber.Ctx) error {
	user := c.Locals("user").(*domain.User)
	body := new(dto.ReviewUpdateRequestBody)
	err := c.BodyParser(&body)
	if err != nil {
		return apperror.BadRequestError(err, "your request is invalid")
	}

	validate := validator.New()

	if err := validate.Struct(body); err != nil {
		return apperror.BadRequestError(err, "your request body is incorrect")
	}

	historyID, err := parseIdParam(c)
	if err != nil {
		return err
	}
	review, err := h.service.UpdateReview(user, historyID, body.Message, int(body.Rate))
	if err != nil {
		return err
	}
	res := dto.Success(review.ToDTO())
	return c.Status(fiber.StatusCreated).JSON(res)
}

// Delete godoc
// @Summary Delete a review
// @Description Delete a review
// @Tags history
// @Security Bearer
// @Produce json
// @Param id path string true "HistoryID"
// @Success 204 "No Content"
// @Failure 400 {object} dto.ErrorResponse "Incorrect UUID format"
// @Failure 401 {object} dto.ErrorResponse "your request is unauthorized"
// @Failure 404 {object} dto.ErrorResponse "Dorm not found or leasing history not found"
// @Failure 500 {object} dto.ErrorResponse "Can not parse UUID or failed to save leasing history to database"
// @Router /history/review/{id} [delete]
func (h *LeasingHistoryHandler) DeleteReview(c *fiber.Ctx) error {
	user := c.Locals("user").(*domain.User)
	historyID, err := parseIdParam(c)
	if err != nil {
		return err
	}
	err = h.service.DeleteReview(user, historyID)
	if err != nil {
		return err
	}
	return c.SendStatus(fiber.StatusNoContent)
}

func parseIdParam(c *fiber.Ctx) (uuid.UUID, error) {
	id := c.Params("id")
	if err := uuid.Validate(id); err != nil {
		return uuid.Nil, apperror.BadRequestError(err, "Incorrect UUID format")
	}

	parsedID, err := uuid.Parse(id)
	if err != nil {
		if apperror.IsAppError(err) {
			return uuid.Nil, err
		}
		return uuid.Nil, apperror.InternalServerError(err, "Can not parse UUID")
	}
	return parsedID, nil
>>>>>>> 8171ac8f
}<|MERGE_RESOLUTION|>--- conflicted
+++ resolved
@@ -169,8 +169,6 @@
 		return err
 	}
 	return c.SendStatus(fiber.StatusNoContent)
-<<<<<<< HEAD
-=======
 }
 
 // Create godoc
@@ -325,5 +323,4 @@
 		return uuid.Nil, apperror.InternalServerError(err, "Can not parse UUID")
 	}
 	return parsedID, nil
->>>>>>> 8171ac8f
 }