--- conflicted
+++ resolved
@@ -85,13 +85,9 @@
 
 	resData := make([]dto.LeasingHistory, len(leasingHistory))
 	for i, v := range leasingHistory {
-<<<<<<< HEAD
 		urls := h.service.GetImageUrl(v.Images)
 		resData[i] = v.ToDTO(urls)
-=======
-		resData[i] = v.ToDTO()
 		resData[i].Images = h.dormService.GetImageUrl(v.Dorm.Images)
->>>>>>> f3714934
 	}
 
 	res := dto.SuccessPagination(resData, dto.Pagination{
