--- conflicted
+++ resolved
@@ -112,20 +112,6 @@
 		return apperror.InternalServerError(err, "Failed to save dorm's image to database")
 	}
 	return nil
-<<<<<<< HEAD
-}
-
-func (d *DormRepository) SearchByQuery(searchTerm string, limit int, page int) ([]domain.Dorm, int, int, error) {
-	var dorms []domain.Dorm
-	regex := "%" + searchTerm + "%"
-	query := d.db.Preload("Owner").Preload("Images").Where("name LIKE ? OR province LIKE ? OR district LIKE ? OR subdistrict LIKE ? OR zipcode LIKE ?", regex, regex, regex, regex, regex)
-
-	totalPages, totalRows, err := d.db.Paginate(&dorms, query, limit, page, "create_at DESC")
-	if err != nil {
-		return nil, 0, 0, apperror.InternalServerError(err, "Failed to retrieve dorms")
-	}
-
-	return dorms, totalPages, totalRows, nil
 }
 
 func (d *DormRepository) GetByOwnerID(ownerID uuid.UUID, limit int, page int) ([]domain.Dorm, int, int, error) {
@@ -138,6 +124,4 @@
 	}
 
 	return dorms, totalPages, totalRows, nil
-=======
->>>>>>> 8c7130a4
 }