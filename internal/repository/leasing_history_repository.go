--- conflicted
+++ resolved
@@ -106,16 +106,12 @@
 }
 func (d *LeasingHistoryRepository) GetByUserID(id uuid.UUID, limit, page int) ([]domain.LeasingHistory, int, int, error) {
 	var leasingHistory []domain.LeasingHistory
-<<<<<<< HEAD
 	query := d.db.Preload("Dorm").
 		Preload("Lessee").
 		Preload("Orders").
 		Preload("Dorm.Owner").
 		Preload("Images").
 		Where("lessee_id = ?", id)
-=======
-	query := d.db.Preload("Dorm").Preload("Lessee").Preload("Dorm.Images").Preload("Orders").Preload("Dorm.Owner").Where("lessee_id = ?", id)
->>>>>>> f3714934
 	totalPage, totalRows, err := d.db.Paginate(&leasingHistory, query, limit, page, "start")
 
 	if err != nil {
@@ -132,16 +128,12 @@
 }
 func (d *LeasingHistoryRepository) GetByDormID(id uuid.UUID, limit, page int) ([]domain.LeasingHistory, int, int, error) {
 	var leasingHistory []domain.LeasingHistory
-<<<<<<< HEAD
 	query := d.db.Preload("Dorm").
 		Preload("Dorm.Owner").
 		Preload("Images").
 		Where("dorm_id = ?", id)
 	totalPage, totalRows, err := d.db.Paginate(&leasingHistory, query, limit, page, "start")
-=======
-	query := d.db.Preload("Dorm").Preload("Dorm.Images").Preload("Dorm.Owner").Where("dorm_id = ?", id)
-	totalPage, totalRows, err := d.db.Paginate(leasingHistory, query, limit, page, "start")
->>>>>>> f3714934
+
 
 	if err != nil {
 		if apperror.IsAppError(err) {
