package domain

import (
	"time"

	"github.com/google/uuid"
)

type User struct {
	ID                 uuid.UUID `gorm:"type:uuid;default:uuid_generate_v4();primaryKey" json:"id"`
	CreateAt           time.Time `gorm:"autoCreateTime" json:"createAt"`
	UpdateAt           time.Time `gorm:"autoUpdateTime" json:"updateAt"`
<<<<<<< HEAD
	UserName           string    `json:"username" gorm:"unique" validate:"required"`
=======
	Username           string    `json:"username" gorm:"unique" validate:"required"`
>>>>>>> 6cf89d87
	Password           string    `json:"-" validate:"required,min=8"`
	Email              string    `json:"email" gorm:"unique" validate:"required,email"`
	FirstName          string    `json:"firstName"`
	LastName           string    `json:"lastName"`
	NationalID         string    `json:"nationalID" `
	Gender             string    `json:"gender"`
	BirthDate          string    `json:"birthDate"`
	IsVerified         bool      `gorm:"default:false" json:"isVerified"`
	Role               string    `json:"role"`
	FilledPersonalInfo bool      `gorm:"default:false" json:"filledPersonalInfo"`

	// studentEvidence
	StudentEvidence   string `json:"studentEvidence"`
	IsStudentVerified bool   `gorm:"default:false" json:"isStudentVerified"`
}

type GetInfoRequest struct {
	Email    string `json:"email" validate:"required,email"`
	Password string `json:"password" validate:"required"`
}

type UserInfo struct {
	UserName           string `json:"username" gorm:"unique" validate:"required"`
	Email              string `json:"email" gorm:"unique" validate:"required,email"`
	FirstName          string `json:"firstName"`
	LastName           string `json:"lastName"`
	NationalID         string `json:"nationalID" `
	Gender             string `json:"gender"`
	BirthDate          string `json:"birthDate"`
	IsVerified         bool   `gorm:"default:false" json:"isVerified"`
	Role               string `json:"role"`
	StudentEvidence    string `json:"studentEvidence"`
	IsStudentVerified  bool   `gorm:"default:false" json:"isStudentVerified"`
	FilledPersonalInfo bool   `gorm:"default:false" json:"filledPersonalInfo"`
}

type UpdateInfo struct {
	FirstName       string `json:"firstName"`
	LastName        string `json:"lastName"`
	NationalID      string `json:"nationalID" `
	Gender          string `json:"gender"`
	BirthDate       string `json:"birthDate"`
	Role            string `json:"role"`
	StudentEvidence string `json:"studentEvidence"`
}<|MERGE_RESOLUTION|>--- conflicted
+++ resolved
@@ -10,11 +10,7 @@
 	ID                 uuid.UUID `gorm:"type:uuid;default:uuid_generate_v4();primaryKey" json:"id"`
 	CreateAt           time.Time `gorm:"autoCreateTime" json:"createAt"`
 	UpdateAt           time.Time `gorm:"autoUpdateTime" json:"updateAt"`
-<<<<<<< HEAD
-	UserName           string    `json:"username" gorm:"unique" validate:"required"`
-=======
 	Username           string    `json:"username" gorm:"unique" validate:"required"`
->>>>>>> 6cf89d87
 	Password           string    `json:"-" validate:"required,min=8"`
 	Email              string    `json:"email" gorm:"unique" validate:"required,email"`
 	FirstName          string    `json:"firstName"`
