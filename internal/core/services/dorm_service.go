--- conflicted
+++ resolved
@@ -134,20 +134,6 @@
 	url := s.storage.GetPublicUrl(fileKey)
 
 	return url, nil
-<<<<<<< HEAD
-}
-
-func (s *DormService) SearchByQuery(searchTerm string, limit int, page int) ([]dto.DormResponseBody, int, int, error) {
-	dorms, totalPages, totalRows, err := s.dormRepo.SearchByQuery(searchTerm, limit, page)
-	if err != nil {
-		return nil, totalPages, totalRows, err
-	}
-	resData := make([]dto.DormResponseBody, len(dorms))
-	for i, v := range dorms {
-		resData[i] = v.ToDTO()
-		resData[i].Images = s.getImageUrl(v.Images)
-	}
-	return resData, totalPages, totalRows, nil
 }
 
 func (s *DormService) GetByOwnerID(ownerID uuid.UUID, limit int, page int) ([]dto.DormResponseBody, int, int, error) {
@@ -161,6 +147,4 @@
 		resData[i].Images = s.getImageUrl(v.Images)
 	}
 	return resData, totalPages, totalRows, nil
-=======
->>>>>>> 8c7130a4
 }