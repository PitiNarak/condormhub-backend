package services

import (
	"errors"
	"time"

	"github.com/PitiNarak/condormhub-backend/internal/core/domain"
	"github.com/PitiNarak/condormhub-backend/internal/core/ports"
	"github.com/PitiNarak/condormhub-backend/internal/handlers/dto"
	"github.com/PitiNarak/condormhub-backend/pkg/error_handler"
	"github.com/PitiNarak/condormhub-backend/pkg/utils"
	"github.com/google/uuid"
	"golang.org/x/crypto/bcrypt"
)

type UserService struct {
	userRepo     ports.UserRepository
	emailService ports.EmailServicePort
	jwtUtils     *utils.JWTUtils
}

func NewUserService(UserRepo ports.UserRepository, EmailService ports.EmailServicePort, jwtUtils *utils.JWTUtils) ports.UserService {
	return &UserService{userRepo: UserRepo, emailService: EmailService, jwtUtils: jwtUtils}
}

func (s *UserService) Create(user *domain.User) (string, error) {
	hashedPassword, err := bcrypt.GenerateFromPassword([]byte(user.Password), bcrypt.DefaultCost)

	if err != nil {
		return "", err
	}

	user.Password = string(hashedPassword)
	create_err := s.userRepo.Create(user)
	if create_err != nil {
		return "", create_err
	}

	token, generateErr := s.jwtUtils.GenerateJWT(user.ID)
	if generateErr != nil {
		return "", generateErr
	}

	err = s.emailService.SendVerificationEmail(user.Email, user.Username, token)
	if err != nil {
		return "", err
	}
	return token, nil
}

func (s *UserService) VerifyUser(token string) (string, *domain.User, error) {
	claims, err := s.jwtUtils.DecodeJWT(token)
	if err != nil {
		return "", nil, error_handler.UnauthorizedError(err, "Invalid token")
	}

	if claims.GetExp() < time.Now().Unix() {
		return "", nil, error_handler.UnauthorizedError(errors.New("token expired"), "Token is expired")
	}

	userID, err := uuid.Parse(claims.GetUserID())
	if err != nil {
		return "", nil, error_handler.UnauthorizedError(err, "Invalid user ID")
	}
	user, err := s.userRepo.GetUserByID(userID)
	if err != nil || user.ID == uuid.Nil {
		return "", nil, err
	}

	user.IsVerified = true
<<<<<<< HEAD
	return s.userRepo.UpdateUser(user)
=======

	updateErr := s.userRepo.UpdateUser(*user)
	if updateErr != nil {
		return "", nil, updateErr
	}
	return token, user, nil
>>>>>>> 09a30e71
}

func (s *UserService) Login(email string, password string) (string, error) {
	user, getErr := s.userRepo.GetUserByEmail(email)
	if getErr != nil {
		return "", getErr
	}

	compareErr := bcrypt.CompareHashAndPassword([]byte(user.Password), []byte(password))
	if compareErr != nil {
		return "", compareErr
	}
	token, generateErr := s.jwtUtils.GenerateJWT(user.ID)
	if generateErr != nil {
		return "", generateErr
	}

	return token, nil

}

func (s *UserService) UpdateInformation(userID uuid.UUID, data dto.UserInformationRequestBody) (*domain.User, error) {
	if data.Password != "" {
		hashedPassword, err := bcrypt.GenerateFromPassword([]byte(data.Password), bcrypt.DefaultCost)
		if err != nil {
			return nil, error_handler.InternalServerError(err, "Failed to hash password")
		}
		data.Password = string(hashedPassword)
	}

	err := s.userRepo.UpdateInformation(userID, data)
	if err != nil {
		return nil, err
	}

	userInfo, err := s.userRepo.GetUserByID(userID)
	if err != nil {
		return nil, err
	}

	return userInfo, nil
}

func (s *UserService) GetUserByEmail(email string) (*domain.User, error) {
	user, err := s.userRepo.GetUserByEmail(email)
	if err != nil {
		return nil, err
	}

	return user, nil
}

func (s *UserService) ResetPasswordCreate(email string) error {
	user, err := s.userRepo.GetUserByEmail(email)
	if err != nil {
		return err
	}
	userID, err := uuid.Parse(user.ID.String())
	if err != nil {
		return error_handler.InternalServerError(err, "cannot sent email")
	}
	token, err := s.jwtUtils.GenerateJWT(userID)
	if err != nil {
		return err
	}
	err = s.emailService.SendResetPasswordEmail(user.Email, user.Username, token)
	if err != nil {
		return err
	}
	return nil
}

func (s *UserService) ResetPasswordResponse(token string, password string) (*domain.User, error) {
	claims, err := s.jwtUtils.DecodeJWT(token)
	if err != nil {
		return new(domain.User), err
	}
	userIDstr := claims.UserID
	userID, err := uuid.Parse(userIDstr)
	if err != nil {
		return new(domain.User), error_handler.InternalServerError(err, "Cannot parse uuid")
	}
	user, err := s.userRepo.GetUserByID(userID)
	if err != nil {
		return new(domain.User), err
	}
	hashedPassword, err := bcrypt.GenerateFromPassword([]byte(user.Password), bcrypt.DefaultCost)
	if err != nil {
		return new(domain.User), error_handler.BadRequestError(err, "Password cannot be hashed")
	}
	user.Password = string(hashedPassword)
	err = s.userRepo.UpdateUser(user)
	if err != nil {
		return new(domain.User), err
	}
	return user, nil
}<|MERGE_RESOLUTION|>--- conflicted
+++ resolved
@@ -68,16 +68,12 @@
 	}
 
 	user.IsVerified = true
-<<<<<<< HEAD
-	return s.userRepo.UpdateUser(user)
-=======
 
-	updateErr := s.userRepo.UpdateUser(*user)
+	updateErr := s.userRepo.UpdateUser(user)
 	if updateErr != nil {
 		return "", nil, updateErr
 	}
 	return token, user, nil
->>>>>>> 09a30e71
 }
 
 func (s *UserService) Login(email string, password string) (string, error) {
