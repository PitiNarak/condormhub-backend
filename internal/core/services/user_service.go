package services

import (
	"errors"
	"time"

	"github.com/PitiNarak/condormhub-backend/internal/core/domain"
	"github.com/PitiNarak/condormhub-backend/internal/core/ports"
	"github.com/PitiNarak/condormhub-backend/internal/handlers/dto"
	"github.com/PitiNarak/condormhub-backend/pkg/error_handler"
	"github.com/PitiNarak/condormhub-backend/pkg/utils"
	"github.com/google/uuid"
	"golang.org/x/crypto/bcrypt"
)

type UserService struct {
	userRepo     ports.UserRepository
	emailService ports.EmailServicePort
	jwtUtils     *utils.JWTUtils
}

func NewUserService(UserRepo ports.UserRepository, EmailService ports.EmailServicePort, jwtUtils *utils.JWTUtils) ports.UserService {
	return &UserService{userRepo: UserRepo, emailService: EmailService, jwtUtils: jwtUtils}
}

func (s *UserService) Create(user *domain.User) (string, error) {
	hashedPassword, err := bcrypt.GenerateFromPassword([]byte(user.Password), bcrypt.DefaultCost)

	if err != nil {
		return "", err
	}

	user.Password = string(hashedPassword)
	create_err := s.userRepo.Create(user)
	if create_err != nil {
		return "", create_err
	}

	token, generateErr := s.jwtUtils.GenerateJWT(user.ID)
	if generateErr != nil {
		return "", generateErr
	}

	err = s.emailService.SendVerificationEmail(user.Email, user.Username, token)
	if err != nil {
		return "", err
	}
	return token, nil
}

func (s *UserService) VerifyUser(token string) (string, *domain.User, error) {
	claims, err := s.jwtUtils.DecodeJWT(token)
	if err != nil {
		return "", nil, error_handler.UnauthorizedError(err, "Invalid token")
	}

	if claims.GetExp() < time.Now().Unix() {
		return "", nil, error_handler.UnauthorizedError(errors.New("token expired"), "Token is expired")
	}

	userID, err := uuid.Parse(claims.GetUserID())
	if err != nil {
		return "", nil, error_handler.UnauthorizedError(err, "Invalid user ID")
	}
	user, err := s.userRepo.GetUserByID(userID)
	if err != nil || user.ID == uuid.Nil {
		return "", nil, err
	}

	user.IsVerified = true

	updateErr := s.userRepo.UpdateUser(user)
	if updateErr != nil {
		return "", nil, updateErr
	}
	return token, user, nil
}

func (s *UserService) Login(email string, password string) (*domain.User, string, error) {
	user, getErr := s.userRepo.GetUserByEmail(email)
	if getErr != nil {
		return nil, "", getErr
	}

	compareErr := bcrypt.CompareHashAndPassword([]byte(user.Password), []byte(password))
	if compareErr != nil {
		return nil, "", error_handler.UnauthorizedError(compareErr, "Invalid email or password.")
	}
	token, generateErr := s.jwtUtils.GenerateJWT(user.ID)
	if generateErr != nil {
		return nil, "", generateErr
	}

	return user, token, nil

}

func (s *UserService) UpdateInformation(userID uuid.UUID, data dto.UserInformationRequestBody) (*domain.User, error) {
	if data.Password != "" {
		hashedPassword, err := bcrypt.GenerateFromPassword([]byte(data.Password), bcrypt.DefaultCost)
		if err != nil {
			return nil, error_handler.InternalServerError(err, "Failed to hash password")
		}
		data.Password = string(hashedPassword)
	}

	err := s.userRepo.UpdateInformation(userID, data)
	if err != nil {
		return nil, err
	}

	userInfo, err := s.userRepo.GetUserByID(userID)
	if err != nil {
		return nil, err
	}

	return userInfo, nil
}

func (s *UserService) GetUserByEmail(email string) (*domain.User, error) {
	user, err := s.userRepo.GetUserByEmail(email)
	if err != nil {
		return nil, err
	}

	return user, nil
}

func (s *UserService) ResetPasswordCreate(email string) error {
	user, err := s.userRepo.GetUserByEmail(email)
	if err != nil {
		return err
	}
	userID, err := uuid.Parse(user.ID.String())
	if err != nil {
		return error_handler.InternalServerError(err, "cannot sent email")
	}
	token, err := s.jwtUtils.GenerateJWT(userID)
	if err != nil {
		return err
	}
	err = s.emailService.SendResetPasswordEmail(user.Email, user.Username, token)
	if err != nil {
		return err
	}
	return nil
}

func (s *UserService) ResetPassword(token string, password string) (*domain.User, error) {
	claims, err := s.jwtUtils.DecodeJWT(token)
	if err != nil {
		return new(domain.User), err
	}
	userIDstr := claims.UserID
	userID, err := uuid.Parse(userIDstr)
	if err != nil {
		return new(domain.User), error_handler.InternalServerError(err, "Cannot parse uuid")
	}
	user, err := s.userRepo.GetUserByID(userID)
	if err != nil {
		return new(domain.User), err
	}
	hashedPassword, err := bcrypt.GenerateFromPassword([]byte(user.Password), bcrypt.DefaultCost)
	if err != nil {
		return new(domain.User), error_handler.BadRequestError(err, "Password cannot be hashed")
	}
	user.Password = string(hashedPassword)
	err = s.userRepo.UpdateUser(user)
	if err != nil {
		return new(domain.User), err
	}
<<<<<<< HEAD
	return nil
}

func (s *UserService) DeleteAccount(token string) error {
	claims, err := utils.DecodeJWT(token, s.config)
	if err != nil {
		return err
	}
	userIDstr, ok := (*claims)["user_id"].(string)
	if !ok {
		return errors.New("cannot get user_id")
	}
	userID, err := uuid.Parse(userIDstr)
	if err != nil {
		return err
	}
	err = s.userRepo.DeleteAccount(userID)
	if err != nil {
		return err
	}
	return nil
=======
	return user, nil
>>>>>>> d4d30c21
}<|MERGE_RESOLUTION|>--- conflicted
+++ resolved
@@ -169,8 +169,7 @@
 	if err != nil {
 		return new(domain.User), err
 	}
-<<<<<<< HEAD
-	return nil
+	return user, nil
 }
 
 func (s *UserService) DeleteAccount(token string) error {
@@ -191,7 +190,4 @@
 		return err
 	}
 	return nil
-=======
-	return user, nil
->>>>>>> d4d30c21
 }