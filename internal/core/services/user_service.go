package services

import (
	"errors"

	"github.com/PitiNarak/condormhub-backend/internal/core/domain"
	"github.com/PitiNarak/condormhub-backend/internal/core/ports"
	"github.com/PitiNarak/condormhub-backend/internal/handlers/dto"
	"github.com/PitiNarak/condormhub-backend/pkg/error_handler"
	"github.com/PitiNarak/condormhub-backend/pkg/utils"
	"github.com/google/uuid"
	"golang.org/x/crypto/bcrypt"
)

type UserService struct {
	userRepo     ports.UserRepository
	emailService ports.EmailServicePort
	config       *utils.JWTConfig
	jwtUtils     *utils.JWTUtils
}

func NewUserService(UserRepo ports.UserRepository, EmailService ports.EmailServicePort, jwtUtils *utils.JWTUtils, config *utils.JWTConfig) ports.UserService {
	return &UserService{userRepo: UserRepo, emailService: EmailService, config: config, jwtUtils: jwtUtils}
}

func (s *UserService) Create(user *domain.User) error {
	hashedPassword, err := bcrypt.GenerateFromPassword([]byte(user.Password), bcrypt.DefaultCost)

	if err != nil {
		return err
	}

	user.Password = string(hashedPassword)
	create_err := s.userRepo.Create(user)
	if create_err != nil {
		return create_err
	}
<<<<<<< HEAD
	err = s.EmailService.SendVerificationEmail(user.Email, user.Username, user.ID)
=======
	err = s.emailService.SendVerificationEmail(user.Email, user.UserName, user.ID)
>>>>>>> 4b2f46c3
	if err != nil {
		return err
	}
	return nil
}

func (s *UserService) VerifyUser(token string) error {
	claims, err := utils.DecodeJWT(token, s.config)
	if err != nil {
		return err
	}

	userIDstr, ok := (*claims)["user_id"].(string)
	if !ok {
		return errors.New("cannot get user_id")
	}

	userID, err := uuid.Parse(userIDstr)
	if err != nil {
		return err
	}
	user, err := s.userRepo.GetUser(userID)
	if err != nil || user.ID == uuid.Nil {
		return err
	}

	user.IsVerified = true
	return s.userRepo.UpdateUser(*user)
}

func (s *UserService) Login(email string, password string) (string, error) {
	user, getErr := s.userRepo.GetUserByEmail(email)
	if getErr != nil {
		return "", getErr
	}

	compareErr := bcrypt.CompareHashAndPassword([]byte(user.Password), []byte(password))
	if compareErr != nil {
		return "", compareErr
	}
	token, generateErr := s.jwtUtils.GenerateJWT(user.ID)
	if generateErr != nil {
		return "", generateErr
	}

	return token, nil

}

<<<<<<< HEAD
func (s *UserService) UpdateInformation(userID uuid.UUID, data dto.UserInformationRequestBody) (*domain.User, error) {
	if data.Password != "" {
		hashedPassword, err := bcrypt.GenerateFromPassword([]byte(data.Password), bcrypt.DefaultCost)
		if err != nil {
			return nil, error_handler.InternalServerError(err, "Failed to hash password")
		}
		data.Password = string(hashedPassword)
	}

	err := s.UserRepo.UpdateInformation(userID, data)
=======
func (s *UserService) Update(user domain.User, updateInfo domain.UpdateInfo) error {
	err := s.userRepo.Update(user.Email, updateInfo)
>>>>>>> 4b2f46c3
	if err != nil {
		return nil, err
	}

	userInfo, err := s.UserRepo.GetUser(userID)
	if err != nil {
		return nil, err
	}

	return userInfo, nil
}

func (s *UserService) GetUserByEmail(email string) (*domain.User, error) {
	user, err := s.userRepo.GetUserByEmail(email)
	if err != nil {
		return nil, err
	}

	return user, nil
}<|MERGE_RESOLUTION|>--- conflicted
+++ resolved
@@ -35,11 +35,7 @@
 	if create_err != nil {
 		return create_err
 	}
-<<<<<<< HEAD
-	err = s.EmailService.SendVerificationEmail(user.Email, user.Username, user.ID)
-=======
-	err = s.emailService.SendVerificationEmail(user.Email, user.UserName, user.ID)
->>>>>>> 4b2f46c3
+	err = s.emailService.SendVerificationEmail(user.Email, user.Username, user.ID)
 	if err != nil {
 		return err
 	}
@@ -89,7 +85,6 @@
 
 }
 
-<<<<<<< HEAD
 func (s *UserService) UpdateInformation(userID uuid.UUID, data dto.UserInformationRequestBody) (*domain.User, error) {
 	if data.Password != "" {
 		hashedPassword, err := bcrypt.GenerateFromPassword([]byte(data.Password), bcrypt.DefaultCost)
@@ -99,16 +94,12 @@
 		data.Password = string(hashedPassword)
 	}
 
-	err := s.UserRepo.UpdateInformation(userID, data)
-=======
-func (s *UserService) Update(user domain.User, updateInfo domain.UpdateInfo) error {
-	err := s.userRepo.Update(user.Email, updateInfo)
->>>>>>> 4b2f46c3
+	err := s.userRepo.UpdateInformation(userID, data)
 	if err != nil {
 		return nil, err
 	}
 
-	userInfo, err := s.UserRepo.GetUser(userID)
+	userInfo, err := s.userRepo.GetUser(userID)
 	if err != nil {
 		return nil, err
 	}
