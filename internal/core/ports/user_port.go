package ports

import (
	"github.com/PitiNarak/condormhub-backend/internal/core/domain"
	"github.com/PitiNarak/condormhub-backend/internal/handlers/dto"
	"github.com/gofiber/fiber/v2"
	"github.com/google/uuid"
)

type UserRepository interface {
	Create(user *domain.User) error
	GetUserByID(userID uuid.UUID) (*domain.User, error)
	UpdateInformation(userID uuid.UUID, data dto.UserInformationRequestBody) error
	UpdateUser(user *domain.User) error
	GetUserByEmail(email string) (*domain.User, error)
	DeleteAccount(userID uuid.UUID) error
}

type UserService interface {
	Create(user *domain.User) (string, error)
	GetUserByEmail(email string) (*domain.User, error)
	UpdateInformation(userID uuid.UUID, data dto.UserInformationRequestBody) (*domain.User, error)
	Login(email string, password string) (*domain.User, string, error)
	VerifyUser(token string) (string, *domain.User, error)
	ResetPasswordCreate(email string) error
<<<<<<< HEAD
	ResetPasswordResponse(token string, password string) error
	DeleteAccount(token string) error
=======
	ResetPassword(token string, password string) (*domain.User, error)
>>>>>>> d4d30c21
}

type UserHandler interface {
	Register(c *fiber.Ctx) error
	Login(c *fiber.Ctx) error
	UpdateUserInformation(c *fiber.Ctx) error
	VerifyEmail(c *fiber.Ctx) error
	ResetPasswordCreate(c *fiber.Ctx) error
	GetUserInfo(c *fiber.Ctx) error
<<<<<<< HEAD
	ResetPasswordResponse(c *fiber.Ctx) error
	DeleteAccount(c *fiber.Ctx) error
=======
	ResetPassword(c *fiber.Ctx) error
>>>>>>> d4d30c21
}<|MERGE_RESOLUTION|>--- conflicted
+++ resolved
@@ -23,12 +23,8 @@
 	Login(email string, password string) (*domain.User, string, error)
 	VerifyUser(token string) (string, *domain.User, error)
 	ResetPasswordCreate(email string) error
-<<<<<<< HEAD
-	ResetPasswordResponse(token string, password string) error
+	ResetPassword(token string, password string) (*domain.User, error)
 	DeleteAccount(token string) error
-=======
-	ResetPassword(token string, password string) (*domain.User, error)
->>>>>>> d4d30c21
 }
 
 type UserHandler interface {
@@ -38,10 +34,6 @@
 	VerifyEmail(c *fiber.Ctx) error
 	ResetPasswordCreate(c *fiber.Ctx) error
 	GetUserInfo(c *fiber.Ctx) error
-<<<<<<< HEAD
-	ResetPasswordResponse(c *fiber.Ctx) error
+	ResetPassword(c *fiber.Ctx) error
 	DeleteAccount(c *fiber.Ctx) error
-=======
-	ResetPassword(c *fiber.Ctx) error
->>>>>>> d4d30c21
 }