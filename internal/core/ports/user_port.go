--- conflicted
+++ resolved
@@ -19,13 +19,8 @@
 	Create(user *domain.User) (string, error)
 	GetUserByEmail(email string) (*domain.User, error)
 	UpdateInformation(userID uuid.UUID, data dto.UserInformationRequestBody) (*domain.User, error)
-<<<<<<< HEAD
 	Login(email string, password string) (*domain.User, string, error)
-	VerifyUser(token string) error
-=======
-	Login(email string, password string) (string, error)
 	VerifyUser(token string) (string, *domain.User, error)
->>>>>>> f7c818ea
 	ResetPasswordCreate(email string) error
 	ResetPasswordResponse(token string, password string) (*domain.User, error)
 }
