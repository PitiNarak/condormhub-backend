package ports

type EmailServicePort interface {
	SendVerificationEmail(email, name string, token string) error
<<<<<<< HEAD
	SendResetPasswordEmail(email, name string, userID uuid.UUID) error
=======
	SendResetPasswordEmail(email, name string, token string) error
>>>>>>> 6cf89d87
}<|MERGE_RESOLUTION|>--- conflicted
+++ resolved
@@ -2,9 +2,5 @@
 
 type EmailServicePort interface {
 	SendVerificationEmail(email, name string, token string) error
-<<<<<<< HEAD
-	SendResetPasswordEmail(email, name string, userID uuid.UUID) error
-=======
 	SendResetPasswordEmail(email, name string, token string) error
->>>>>>> 6cf89d87
 }