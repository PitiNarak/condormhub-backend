package ports

import "github.com/google/uuid"

type EmailServicePort interface {
<<<<<<< HEAD
	SendVerificationEmail(email, name string, token string) error
	SendResetPasswordEmail(email, name string, userID uuid.UUID) error
=======
	SendVerificationEmail(email, name string, userID uuid.UUID) error
	SendResetPasswordEmail(email, name string, token string) error
>>>>>>> df966e64
}<|MERGE_RESOLUTION|>--- conflicted
+++ resolved
@@ -1,13 +1,6 @@
 package ports
 
-import "github.com/google/uuid"
-
 type EmailServicePort interface {
-<<<<<<< HEAD
 	SendVerificationEmail(email, name string, token string) error
-	SendResetPasswordEmail(email, name string, userID uuid.UUID) error
-=======
-	SendVerificationEmail(email, name string, userID uuid.UUID) error
 	SendResetPasswordEmail(email, name string, token string) error
->>>>>>> df966e64
 }