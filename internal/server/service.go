--- conflicted
+++ resolved
@@ -13,11 +13,8 @@
 	order          ports.OrderService
 	tsx            ports.TransactionService
 	ownershipProof ports.OwnershipProofService
-<<<<<<< HEAD
 	contract       ports.ContractService
-=======
 	leasingRequest ports.LeasingRequestService
->>>>>>> 8171ac8f
 }
 
 func (s *Server) initService() {
@@ -28,11 +25,8 @@
 	order := services.NewOrderService(s.repository.order, s.repository.leasingHistory)
 	tsx := services.NewTransactionService(s.repository.tsx, s.repository.order, s.stripe)
 	ownershipProof := services.NewOwnershipProofService(s.repository.ownershipProof, s.repository.user, s.storage)
-<<<<<<< HEAD
 	contract := services.NewContractService(s.repository.contract, s.repository.user, s.repository.dorm, leasingHistory)
-=======
 	leasingRequest := services.NewLeasingRequestService(s.repository.leasingRequest, s.repository.dorm)
->>>>>>> 8171ac8f
 
 	s.service = &service{
 		user:           user,
@@ -41,10 +35,7 @@
 		order:          order,
 		tsx:            tsx,
 		ownershipProof: ownershipProof,
-<<<<<<< HEAD
 		contract:       contract,
-=======
 		leasingRequest: leasingRequest,
->>>>>>> 8171ac8f
 	}
 }