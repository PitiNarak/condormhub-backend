package server

import (
	"context"
	"encoding/json"
	"fmt"
	"log"

	"github.com/PitiNarak/condormhub-backend/internal/core/services"
	"github.com/PitiNarak/condormhub-backend/internal/middlewares"
	"github.com/PitiNarak/condormhub-backend/internal/storage"
<<<<<<< HEAD
	"github.com/PitiNarak/condormhub-backend/pkg/error_handler"
	"github.com/PitiNarak/condormhub-backend/pkg/http_response"
	"github.com/PitiNarak/condormhub-backend/pkg/stripe"
	"github.com/PitiNarak/condormhub-backend/pkg/utils"
=======
	"github.com/PitiNarak/condormhub-backend/pkg/errorHandler"
	"github.com/PitiNarak/condormhub-backend/pkg/jwt"
	"github.com/PitiNarak/condormhub-backend/pkg/redis"
>>>>>>> 1257467c
	"github.com/gofiber/fiber/v2"
	"github.com/gofiber/fiber/v2/middleware/cors"
	"github.com/gofiber/fiber/v2/middleware/logger"
	"github.com/gofiber/fiber/v2/middleware/requestid"
	"gorm.io/gorm"
)

type Config struct {
	Name                 string `env:"NAME"`
	Port                 int    `env:"PORT"`
	Env                  string `env:"ENV"`
	MaxBodyLimitMB       int    `env:"MAX_BODY_LIMIT_MB"`
	CorsAllowOrigins     string `env:"CORS_ALLOW_ORIGINS"`
	CorsAllowMethods     string `env:"CORS_ALLOW_METHODS"`
	CorsAllowHeaders     string `env:"CORS_ALLOW_HEADERS"`
	CorsAllowCredentials bool   `env:"CORS_ALLOW_CREDENTIALS"`
}

type Server struct {
<<<<<<< HEAD
	app              *fiber.App
	config           Config
	greetingHandler  *handlers.GreetingHandler
	sampleLogHandler *handlers.SampleLogHandler
	userHandler      ports.UserHandler
	// orderHandler      ports.TransactionHandler
	testUploadHandler *handlers.TestUploadHandler
	storage           *storage.Storage
	jwtUtils          *utils.JWTUtils
	authMiddleware    *middlewares.AuthMiddleware
	dormHandler       ports.DormHandler
}

func NewServer(config Config, smtpConfig services.SMTPConfig, jwtConfig utils.JWTConfig, storageConfig storage.Config, stripeConfig stripe.Config, db *gorm.DB) *Server {
=======
	app            *fiber.App
	config         Config
	storage        *storage.Storage
	jwtUtils       *jwt.JWTUtils
	authMiddleware *middlewares.AuthMiddleware
	redis          *redis.Redis
	db             *gorm.DB
	smtpConfig     *services.SMTPConfig
	handler        *handler
	service        *service
	repository     *repository
}

func NewServer(config Config, smtpConfig services.SMTPConfig, jwtConfig jwt.JWTConfig, storageConfig storage.Config, redis *redis.Redis, db *gorm.DB) *Server {
>>>>>>> 1257467c

	app := fiber.New(fiber.Config{
		AppName:               config.Name,
		BodyLimit:             config.MaxBodyLimitMB * 1024 * 1024,
		CaseSensitive:         true,
		JSONEncoder:           json.Marshal,
		JSONDecoder:           json.Unmarshal,
		DisableStartupMessage: true,
		ErrorHandler:          errorHandler.Handler,
	})

	jwtUtils := jwt.NewJWTUtils(&jwtConfig, redis)
	storage := storage.NewStorage(storageConfig)

<<<<<<< HEAD
	sampleLogRepository := repositories.NewSampleLogRepository(db)
	userRepository := repositories.NewUserRepo(db)

	emailService := services.NewEmailService(&smtpConfig, jwtUtils)
	userService := services.NewUserService(userRepository, emailService, jwtUtils)
	userHandler := handlers.NewUserHandler(userService)
	testUploadHandler := handlers.NewTestUploadHandler(storage)

	// stripe := stripe.New(stripeConfig)
	dormRepository := repositories.NewDormRepository(db)
	dormService := services.NewDormService(dormRepository)
	dormHandler := handlers.NewDormHandler(dormService)

	// tsxRepo := repositories.NewTransactionRepository(db)
	// tsxService := services.NewTransactionService(tsxRepo, dormRepository, stripe)
	// tsxHandler := handlers.NewTransactionHandler(tsxService, &stripeConfig)

	authMiddleware := middlewares.NewAuthMiddleware(jwtUtils, userRepository)
	return &Server{
		app:              app,
		greetingHandler:  handlers.NewGreetingHandler(),
		sampleLogHandler: handlers.NewSampleLogHandler(sampleLogRepository),
		userHandler:      userHandler,
		// orderHandler:      tsxHandler,
		config:            config,
		testUploadHandler: testUploadHandler,
		storage:           storage,
		jwtUtils:          jwtUtils,
		authMiddleware:    authMiddleware,
		dormHandler:       dormHandler,
=======
	return &Server{
		app:        app,
		config:     config,
		storage:    storage,
		jwtUtils:   jwtUtils,
		db:         db,
		redis:      redis,
		smtpConfig: &smtpConfig,
>>>>>>> 1257467c
	}
}

func (s *Server) Start(ctx context.Context, stop context.CancelFunc) {

	s.initServerMiddleware()
	s.initRepository()
	s.initAuthMiddleware()

	s.initService()
	s.initHandler()
	s.initRoutes()

	// start server
	go func() {
		if err := s.app.Listen(fmt.Sprintf(":%d", s.config.Port)); err != nil {
			log.Panicf("Failed to start server: %v\n", err)
			stop()
		}
	}()

	// shutdown server at the end
	defer func() {
		if err := s.app.ShutdownWithContext(ctx); err != nil {
			log.Printf("Failed to shutdown server: %v\n", err)
		}
		log.Println("Server stopped")
	}()

	<-ctx.Done()

	log.Println("Server is shutting down...")
}

<<<<<<< HEAD
func (s *Server) initRoutes() {
	// greeting
	s.app.Get("/", s.greetingHandler.Greeting)

	// swagger
	s.app.Get("/swagger/*", swagger.HandlerDefault)

	// upload file example
	s.app.Post("/upload/public", s.testUploadHandler.UploadToPublicBucketHandler)
	s.app.Post("/upload/private", s.testUploadHandler.UploadToPrivateBucketHandler)
	s.app.Get("/signedurl/*", s.testUploadHandler.GetSignedUrlHandler)

	// sample log
	sampleLogRoutes := s.app.Group("/log")
	sampleLogRoutes.Get("/", s.sampleLogHandler.GetAll)
	sampleLogRoutes.Post("/", s.sampleLogHandler.Save)
	sampleLogRoutes.Delete("/:id", s.sampleLogHandler.Delete)
	sampleLogRoutes.Patch("/:id", s.sampleLogHandler.EditMessage)

	// user
	userRoutes := s.app.Group("/user")

	userRoutes.Get("/me", s.authMiddleware.Auth, s.userHandler.GetUserInfo)

	userRoutes.Post("/verify", s.userHandler.VerifyEmail)
	userRoutes.Post("/resetpassword", s.userHandler.ResetPasswordCreate)
	userRoutes.Post("/newpassword", s.authMiddleware.Auth, s.userHandler.ResetPassword)
	userRoutes.Patch("/", s.authMiddleware.Auth, s.userHandler.UpdateUserInformation)
	userRoutes.Delete("/", s.authMiddleware.Auth, s.userHandler.DeleteAccount)

	authRoutes := s.app.Group("/auth")
	authRoutes.Post("/register", s.userHandler.Register)
	authRoutes.Post("/login", s.userHandler.Login)

	// order
	// orderRoutes := s.app.Group("/order")
	// orderRoutes.Post("/", s.authMiddleware.Auth, s.orderHandler.CreateOrder)
	// orderRoutes.Post("/webhook", s.orderHandler.Webhook)
	// dorm
	dormRoutes := s.app.Group("/dorms")
	dormRoutes.Post("/", s.authMiddleware.Auth, s.dormHandler.Create)
	dormRoutes.Get("/", s.dormHandler.GetAll)
	dormRoutes.Get("/:id", s.dormHandler.GetByID)
	dormRoutes.Patch("/:id", s.authMiddleware.Auth, s.dormHandler.Update)
	dormRoutes.Delete("/:id", s.authMiddleware.Auth, s.dormHandler.Delete)
=======
func (s *Server) initServerMiddleware() {
	s.app.Use(cors.New(cors.Config{
		AllowOrigins:     s.config.CorsAllowOrigins,
		AllowMethods:     s.config.CorsAllowMethods,
		AllowHeaders:     s.config.CorsAllowHeaders,
		AllowCredentials: s.config.CorsAllowCredentials,
	}))

	s.app.Use(requestid.New())
	s.app.Use(logger.New(logger.Config{
		DisableColors: true,
	}))

}

func (s *Server) initAuthMiddleware() {
	s.authMiddleware = middlewares.NewAuthMiddleware(s.jwtUtils, s.repository.user)
>>>>>>> 1257467c
}<|MERGE_RESOLUTION|>--- conflicted
+++ resolved
@@ -9,16 +9,9 @@
 	"github.com/PitiNarak/condormhub-backend/internal/core/services"
 	"github.com/PitiNarak/condormhub-backend/internal/middlewares"
 	"github.com/PitiNarak/condormhub-backend/internal/storage"
-<<<<<<< HEAD
-	"github.com/PitiNarak/condormhub-backend/pkg/error_handler"
-	"github.com/PitiNarak/condormhub-backend/pkg/http_response"
-	"github.com/PitiNarak/condormhub-backend/pkg/stripe"
-	"github.com/PitiNarak/condormhub-backend/pkg/utils"
-=======
 	"github.com/PitiNarak/condormhub-backend/pkg/errorHandler"
 	"github.com/PitiNarak/condormhub-backend/pkg/jwt"
 	"github.com/PitiNarak/condormhub-backend/pkg/redis"
->>>>>>> 1257467c
 	"github.com/gofiber/fiber/v2"
 	"github.com/gofiber/fiber/v2/middleware/cors"
 	"github.com/gofiber/fiber/v2/middleware/logger"
@@ -38,22 +31,6 @@
 }
 
 type Server struct {
-<<<<<<< HEAD
-	app              *fiber.App
-	config           Config
-	greetingHandler  *handlers.GreetingHandler
-	sampleLogHandler *handlers.SampleLogHandler
-	userHandler      ports.UserHandler
-	// orderHandler      ports.TransactionHandler
-	testUploadHandler *handlers.TestUploadHandler
-	storage           *storage.Storage
-	jwtUtils          *utils.JWTUtils
-	authMiddleware    *middlewares.AuthMiddleware
-	dormHandler       ports.DormHandler
-}
-
-func NewServer(config Config, smtpConfig services.SMTPConfig, jwtConfig utils.JWTConfig, storageConfig storage.Config, stripeConfig stripe.Config, db *gorm.DB) *Server {
-=======
 	app            *fiber.App
 	config         Config
 	storage        *storage.Storage
@@ -68,7 +45,6 @@
 }
 
 func NewServer(config Config, smtpConfig services.SMTPConfig, jwtConfig jwt.JWTConfig, storageConfig storage.Config, redis *redis.Redis, db *gorm.DB) *Server {
->>>>>>> 1257467c
 
 	app := fiber.New(fiber.Config{
 		AppName:               config.Name,
@@ -83,38 +59,6 @@
 	jwtUtils := jwt.NewJWTUtils(&jwtConfig, redis)
 	storage := storage.NewStorage(storageConfig)
 
-<<<<<<< HEAD
-	sampleLogRepository := repositories.NewSampleLogRepository(db)
-	userRepository := repositories.NewUserRepo(db)
-
-	emailService := services.NewEmailService(&smtpConfig, jwtUtils)
-	userService := services.NewUserService(userRepository, emailService, jwtUtils)
-	userHandler := handlers.NewUserHandler(userService)
-	testUploadHandler := handlers.NewTestUploadHandler(storage)
-
-	// stripe := stripe.New(stripeConfig)
-	dormRepository := repositories.NewDormRepository(db)
-	dormService := services.NewDormService(dormRepository)
-	dormHandler := handlers.NewDormHandler(dormService)
-
-	// tsxRepo := repositories.NewTransactionRepository(db)
-	// tsxService := services.NewTransactionService(tsxRepo, dormRepository, stripe)
-	// tsxHandler := handlers.NewTransactionHandler(tsxService, &stripeConfig)
-
-	authMiddleware := middlewares.NewAuthMiddleware(jwtUtils, userRepository)
-	return &Server{
-		app:              app,
-		greetingHandler:  handlers.NewGreetingHandler(),
-		sampleLogHandler: handlers.NewSampleLogHandler(sampleLogRepository),
-		userHandler:      userHandler,
-		// orderHandler:      tsxHandler,
-		config:            config,
-		testUploadHandler: testUploadHandler,
-		storage:           storage,
-		jwtUtils:          jwtUtils,
-		authMiddleware:    authMiddleware,
-		dormHandler:       dormHandler,
-=======
 	return &Server{
 		app:        app,
 		config:     config,
@@ -123,7 +67,6 @@
 		db:         db,
 		redis:      redis,
 		smtpConfig: &smtpConfig,
->>>>>>> 1257467c
 	}
 }
 
@@ -158,53 +101,6 @@
 	log.Println("Server is shutting down...")
 }
 
-<<<<<<< HEAD
-func (s *Server) initRoutes() {
-	// greeting
-	s.app.Get("/", s.greetingHandler.Greeting)
-
-	// swagger
-	s.app.Get("/swagger/*", swagger.HandlerDefault)
-
-	// upload file example
-	s.app.Post("/upload/public", s.testUploadHandler.UploadToPublicBucketHandler)
-	s.app.Post("/upload/private", s.testUploadHandler.UploadToPrivateBucketHandler)
-	s.app.Get("/signedurl/*", s.testUploadHandler.GetSignedUrlHandler)
-
-	// sample log
-	sampleLogRoutes := s.app.Group("/log")
-	sampleLogRoutes.Get("/", s.sampleLogHandler.GetAll)
-	sampleLogRoutes.Post("/", s.sampleLogHandler.Save)
-	sampleLogRoutes.Delete("/:id", s.sampleLogHandler.Delete)
-	sampleLogRoutes.Patch("/:id", s.sampleLogHandler.EditMessage)
-
-	// user
-	userRoutes := s.app.Group("/user")
-
-	userRoutes.Get("/me", s.authMiddleware.Auth, s.userHandler.GetUserInfo)
-
-	userRoutes.Post("/verify", s.userHandler.VerifyEmail)
-	userRoutes.Post("/resetpassword", s.userHandler.ResetPasswordCreate)
-	userRoutes.Post("/newpassword", s.authMiddleware.Auth, s.userHandler.ResetPassword)
-	userRoutes.Patch("/", s.authMiddleware.Auth, s.userHandler.UpdateUserInformation)
-	userRoutes.Delete("/", s.authMiddleware.Auth, s.userHandler.DeleteAccount)
-
-	authRoutes := s.app.Group("/auth")
-	authRoutes.Post("/register", s.userHandler.Register)
-	authRoutes.Post("/login", s.userHandler.Login)
-
-	// order
-	// orderRoutes := s.app.Group("/order")
-	// orderRoutes.Post("/", s.authMiddleware.Auth, s.orderHandler.CreateOrder)
-	// orderRoutes.Post("/webhook", s.orderHandler.Webhook)
-	// dorm
-	dormRoutes := s.app.Group("/dorms")
-	dormRoutes.Post("/", s.authMiddleware.Auth, s.dormHandler.Create)
-	dormRoutes.Get("/", s.dormHandler.GetAll)
-	dormRoutes.Get("/:id", s.dormHandler.GetByID)
-	dormRoutes.Patch("/:id", s.authMiddleware.Auth, s.dormHandler.Update)
-	dormRoutes.Delete("/:id", s.authMiddleware.Auth, s.dormHandler.Delete)
-=======
 func (s *Server) initServerMiddleware() {
 	s.app.Use(cors.New(cors.Config{
 		AllowOrigins:     s.config.CorsAllowOrigins,
@@ -222,5 +118,4 @@
 
 func (s *Server) initAuthMiddleware() {
 	s.authMiddleware = middlewares.NewAuthMiddleware(s.jwtUtils, s.repository.user)
->>>>>>> 1257467c
 }