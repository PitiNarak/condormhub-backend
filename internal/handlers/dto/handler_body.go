package dto

type ResetPasswordCreateRequestBody struct {
	Email string `json:"email" validate:"required,email"`
}

<<<<<<< HEAD
type ResetPasswordRequestBody struct {
	Token    string `json:"token" validate:"required"`
	Password string `json:"password" validate:"required"`
=======
type VerifyRequestBody struct {
	Token string `json:"token" validate:"required"`
>>>>>>> 09a30e71
}<|MERGE_RESOLUTION|>--- conflicted
+++ resolved
@@ -4,12 +4,11 @@
 	Email string `json:"email" validate:"required,email"`
 }
 
-<<<<<<< HEAD
 type ResetPasswordRequestBody struct {
 	Token    string `json:"token" validate:"required"`
 	Password string `json:"password" validate:"required"`
-=======
+}
+
 type VerifyRequestBody struct {
 	Token string `json:"token" validate:"required"`
->>>>>>> 09a30e71
 }