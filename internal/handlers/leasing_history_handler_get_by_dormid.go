package handlers

import (
	"errors"

	"github.com/PitiNarak/condormhub-backend/internal/dto"
	"github.com/PitiNarak/condormhub-backend/pkg/apperror"
	"github.com/gofiber/fiber/v2"
	"github.com/google/uuid"
)

// GetByDormID godoc
// @Summary Get all leasing history by userid
// @Description Retrieve a list of all leasing history by userid
// @Tags history
// @Security Bearer
// @Produce json
// @Param id path string true "DormID"
// @Param limit query string true "Number of history to be retirved"
// @Param page query string true "Page to retrive"
<<<<<<< HEAD
// @Success 200 {object} httpResponse.HttpResponse{data=[]domain.LeasingHistory,pagination=dto.PaginationResponseBody} "Retrive history successfully"
// @Failure 400  {object}  httpResponse.HttpResponse{data=nil,pagination=nil} "Incorrect UUID format or limit parameter is incorrect or page parameter is incorrect or page exceeded"
// @Failure 401 {object} httpResponse.HttpResponse{data=nil,pagination=nil} "your request is unauthorized"
// @Failure 404 {object} httpResponse.HttpResponse{data=nil,pagination=nil} "leasing history not found"
// @Failure 500  {object}  httpResponse.HttpResponse{data=nil,pagination=nil} "Can not parse UUID or cannot paginate the given value"
=======
// @Success 200 {object} dto.PaginationResponse[domain.LeasingHistory] "Retrive history successfully"
// @Failure 400 {object} dto.ErrorResponse "Incorrect UUID format or limit parameter is incorrect or page parameter is incorrect or page exceeded"
// @Failure 401 {object} dto.ErrorResponse "your request is unauthorized"
// @Failure 404 {object} dto.ErrorResponse "leasing history not found"
// @Failure 500 {object} dto.ErrorResponse "Can not parse UUID"
>>>>>>> ffba1064
// @Router /history/bydorm/{id} [get]
func (h *LeasingHistoryHandler) GetByDormID(c *fiber.Ctx) error {
	id := c.Params("id")
	dormID, err := uuid.Parse(id)
	if err != nil {
		return apperror.InternalServerError(err, "Can not parse UUID")
	}
	limit := c.QueryInt("limit", 1)
	if limit <= 0 {
		return apperror.BadRequestError(errors.New("limit parameter is incorrect"), "limit parameter is incorrect")
	}
	page := c.QueryInt("page", 1)
	if page <= 0 {
		return apperror.BadRequestError(errors.New("page parameter is incorrect"), "page parameter is incorrect")
	}
	leasingHistory, totalPage, totalRows, err := h.service.GetByDormID(dormID, limit, page)
	if err != nil {
		return err
	}
<<<<<<< HEAD
	response := dto.PaginationResponseBody{
=======
	// response := dto.PaginationResponseBody{
	// 	Currentpage: page,
	// 	Lastpage:    totalPage,
	// 	Limit:       limit,
	// 	Total:       totalRows,
	// }

	res := dto.SuccessPagination(leasingHistory, dto.Pagination{
>>>>>>> ffba1064
		CurrentPage: page,
		LastPage:    totalPage,
		Limit:       limit,
		Total:       totalRows,
	})

	return c.Status(fiber.StatusOK).JSON(res)
}<|MERGE_RESOLUTION|>--- conflicted
+++ resolved
@@ -18,19 +18,11 @@
 // @Param id path string true "DormID"
 // @Param limit query string true "Number of history to be retirved"
 // @Param page query string true "Page to retrive"
-<<<<<<< HEAD
-// @Success 200 {object} httpResponse.HttpResponse{data=[]domain.LeasingHistory,pagination=dto.PaginationResponseBody} "Retrive history successfully"
-// @Failure 400  {object}  httpResponse.HttpResponse{data=nil,pagination=nil} "Incorrect UUID format or limit parameter is incorrect or page parameter is incorrect or page exceeded"
-// @Failure 401 {object} httpResponse.HttpResponse{data=nil,pagination=nil} "your request is unauthorized"
-// @Failure 404 {object} httpResponse.HttpResponse{data=nil,pagination=nil} "leasing history not found"
-// @Failure 500  {object}  httpResponse.HttpResponse{data=nil,pagination=nil} "Can not parse UUID or cannot paginate the given value"
-=======
 // @Success 200 {object} dto.PaginationResponse[domain.LeasingHistory] "Retrive history successfully"
 // @Failure 400 {object} dto.ErrorResponse "Incorrect UUID format or limit parameter is incorrect or page parameter is incorrect or page exceeded"
 // @Failure 401 {object} dto.ErrorResponse "your request is unauthorized"
 // @Failure 404 {object} dto.ErrorResponse "leasing history not found"
 // @Failure 500 {object} dto.ErrorResponse "Can not parse UUID"
->>>>>>> ffba1064
 // @Router /history/bydorm/{id} [get]
 func (h *LeasingHistoryHandler) GetByDormID(c *fiber.Ctx) error {
 	id := c.Params("id")
@@ -50,9 +42,6 @@
 	if err != nil {
 		return err
 	}
-<<<<<<< HEAD
-	response := dto.PaginationResponseBody{
-=======
 	// response := dto.PaginationResponseBody{
 	// 	Currentpage: page,
 	// 	Lastpage:    totalPage,
@@ -61,7 +50,6 @@
 	// }
 
 	res := dto.SuccessPagination(leasingHistory, dto.Pagination{
->>>>>>> ffba1064
 		CurrentPage: page,
 		LastPage:    totalPage,
 		Limit:       limit,
