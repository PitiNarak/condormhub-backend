package handlers

import (
	"errors"

	"github.com/PitiNarak/condormhub-backend/internal/core/domain"
	"github.com/PitiNarak/condormhub-backend/internal/core/ports"
	"github.com/PitiNarak/condormhub-backend/internal/handlers/dto"
	"github.com/PitiNarak/condormhub-backend/pkg/error_handler"
	"github.com/PitiNarak/condormhub-backend/pkg/http_response"
	"github.com/go-playground/validator"
	"github.com/gofiber/fiber/v2"
)

type UserHandler struct {
	userService ports.UserService
}

func NewUserHandler(UserService ports.UserService) ports.UserHandler {
	return &UserHandler{userService: UserService}
}

func (h *UserHandler) Register(c *fiber.Ctx) error {
	user := new(dto.RegisterRequestBody)
	err := c.BodyParser(&user)
	if err != nil {
		return error_handler.BadRequestError(err, "your request is invalid")
	}

	validate := validator.New()

	if err := validate.Struct(user); err != nil {
		return error_handler.BadRequestError(err, "your request body is incorrect")
	}
	gormUser := &domain.User{
		Email:    user.Email,
		Username: user.UserName,
		Password: user.Password,
	}
	token, err := h.userService.Create(gormUser)
	if err != nil {
		return err
	}

	return c.Status(fiber.StatusCreated).JSON(http_response.SuccessResponse("user successfully registered", fiber.Map{"token": token, "user": gormUser}))

}

func (h *UserHandler) Login(c *fiber.Ctx) error {
	var req domain.LoginRequest
	err := c.BodyParser(&req)
	if err != nil {
		return error_handler.BadRequestError(err, "your request is invalid")
	}
	validate := validator.New()
	if err := validate.Struct(req); err != nil {
		return error_handler.BadRequestError(err, "your request body is incorrect")
	}

	token, loginErr := h.userService.Login(req.Email, req.Password)
	if loginErr != nil {
		error_handler.InternalServerError(err, "system cannot login to your account")
	}
	return c.Status(fiber.StatusOK).JSON(http_response.SuccessResponse("user successfully registered", fiber.Map{"token": token}))
}

func (h *UserHandler) UpdateUserInformation(c *fiber.Ctx) error {
	var requestBody *dto.UserInformationRequestBody

	user := c.Locals("user").(*domain.User)
	if user == nil {
		return error_handler.UnauthorizedError(errors.New("no user in context"), "your request is unauthorized")
	}

	err := c.BodyParser(&requestBody)
	if err != nil {
		return error_handler.BadRequestError(err, "your request is invalid")
	}

	validate := validator.New()

	if err := validate.Struct(requestBody); err != nil {
		return error_handler.BadRequestError(err, "your request body is incorrect")
	}

<<<<<<< HEAD
	updateInfo := domain.UpdateInfo{
		FirstName:       user.FirstName,
		LastName:        user.LastName,
		NationalID:      user.NationalID,
		Gender:          user.Gender,
		BirthDate:       user.BirthDate,
		StudentEvidence: user.StudentEvidence,
	}

	err = h.userService.Update(user, updateInfo)
=======
	userInfo, err := h.UserService.UpdateInformation(user.ID, *requestBody)
>>>>>>> df966e64

	if err != nil {
		return error_handler.InternalServerError(err, "system cannot update your account information")
	}

	return c.Status(fiber.StatusOK).JSON(http_response.SuccessResponse("user successfully updated account information", userInfo))

}

func (h *UserHandler) VerifyEmail(c *fiber.Ctx) error {
	tokenString := c.Get("token")
	if tokenString == "" {
		return error_handler.BadRequestError(errors.New("no token in header"), "your request header is incorrect")
	}

	if err := h.userService.VerifyUser(tokenString); err != nil {
		return error_handler.InternalServerError(err, "cannot verify your account")
	}

	return c.Status(fiber.StatusOK).JSON(http_response.SuccessResponse("email is sent to user successfully", nil))
}

func (h *UserHandler) ResetPasswordCreate(c *fiber.Ctx) error {
<<<<<<< HEAD
	body := new(dto.ResetPasswordBody)
=======
	body := new(dto.ResetPasswordRequestBody)
>>>>>>> df966e64

	if err := c.BodyParser(body); err != nil {
		return error_handler.BadRequestError(err, "your request is invalid")
	}
	validate := validator.New()

	if err := validate.Struct(body); err != nil {
		return error_handler.BadRequestError(err, "your request body is incorrect")
	}

	err := h.userService.ResetPasswordCreate(body.Email)
	if err != nil {
		return err
	}

	return c.Status(fiber.StatusOK).JSON(http_response.SuccessResponse("email is sent to user successfully", nil))
}

func (h *UserHandler) ResetPasswordResponse(c *fiber.Ctx) error {
	body := new(dto.ResponseResetPasswordBody)

	if err := c.BodyParser(body); err != nil {
		return error_handler.BadRequestError(err, "your request is invalid")
	}

	validate := validator.New()

	if err := validate.Struct(body); err != nil {
		return error_handler.BadRequestError(err, "your request body is incorrect")
	}
	tokenString := c.Get("token")
	if tokenString == "" {
		return error_handler.BadRequestError(errors.New("no token in header"), "your request header is incorrect")
	}

	err := h.userService.ResetPasswordResponse(tokenString, body.Password)
	if err != nil {
		return error_handler.InternalServerError(err, "cannot reset user password")
	}
	return c.Status(fiber.StatusOK).JSON(http_response.SuccessResponse("password reset successfully", nil))
}

func (h *UserHandler) GetUserInfo(c *fiber.Ctx) error {
	var getInfoRequest domain.GetInfoRequest
	err := c.BodyParser(&getInfoRequest)
	if err != nil {
		return error_handler.BadRequestError(err, "your request is invalid")
	}

	validate := validator.New()

	if err := validate.Struct(getInfoRequest); err != nil {
		return error_handler.BadRequestError(err, "your request body is incorrect")
	}

	userInfo, err := h.userService.GetUserByEmail(getInfoRequest.Email)

	if err != nil {
		return error_handler.InternalServerError(err, "cannot get user information")
	}

	publicUserInfo := domain.UserInfo{
		UserName:          userInfo.Username,
		Email:             userInfo.Email,
		FirstName:         userInfo.FirstName,
		LastName:          userInfo.LastName,
		NationalID:        userInfo.NationalID,
		Gender:            userInfo.Gender,
		BirthDate:         userInfo.BirthDate,
		IsVerified:        userInfo.IsVerified,
		Role:              userInfo.Role,
		StudentEvidence:   userInfo.StudentEvidence,
		IsStudentVerified: userInfo.IsStudentVerified,
	}

	return c.Status(fiber.StatusOK).JSON(http_response.SuccessResponse("get user information successfully", publicUserInfo))

}<|MERGE_RESOLUTION|>--- conflicted
+++ resolved
@@ -83,20 +83,7 @@
 		return error_handler.BadRequestError(err, "your request body is incorrect")
 	}
 
-<<<<<<< HEAD
-	updateInfo := domain.UpdateInfo{
-		FirstName:       user.FirstName,
-		LastName:        user.LastName,
-		NationalID:      user.NationalID,
-		Gender:          user.Gender,
-		BirthDate:       user.BirthDate,
-		StudentEvidence: user.StudentEvidence,
-	}
-
-	err = h.userService.Update(user, updateInfo)
-=======
-	userInfo, err := h.UserService.UpdateInformation(user.ID, *requestBody)
->>>>>>> df966e64
+	userInfo, err := h.userService.UpdateInformation(user.ID, *requestBody)
 
 	if err != nil {
 		return error_handler.InternalServerError(err, "system cannot update your account information")
@@ -120,11 +107,7 @@
 }
 
 func (h *UserHandler) ResetPasswordCreate(c *fiber.Ctx) error {
-<<<<<<< HEAD
-	body := new(dto.ResetPasswordBody)
-=======
 	body := new(dto.ResetPasswordRequestBody)
->>>>>>> df966e64
 
 	if err := c.BodyParser(body); err != nil {
 		return error_handler.BadRequestError(err, "your request is invalid")
@@ -168,38 +151,7 @@
 }
 
 func (h *UserHandler) GetUserInfo(c *fiber.Ctx) error {
-	var getInfoRequest domain.GetInfoRequest
-	err := c.BodyParser(&getInfoRequest)
-	if err != nil {
-		return error_handler.BadRequestError(err, "your request is invalid")
-	}
-
-	validate := validator.New()
-
-	if err := validate.Struct(getInfoRequest); err != nil {
-		return error_handler.BadRequestError(err, "your request body is incorrect")
-	}
-
-	userInfo, err := h.userService.GetUserByEmail(getInfoRequest.Email)
-
-	if err != nil {
-		return error_handler.InternalServerError(err, "cannot get user information")
-	}
-
-	publicUserInfo := domain.UserInfo{
-		UserName:          userInfo.Username,
-		Email:             userInfo.Email,
-		FirstName:         userInfo.FirstName,
-		LastName:          userInfo.LastName,
-		NationalID:        userInfo.NationalID,
-		Gender:            userInfo.Gender,
-		BirthDate:         userInfo.BirthDate,
-		IsVerified:        userInfo.IsVerified,
-		Role:              userInfo.Role,
-		StudentEvidence:   userInfo.StudentEvidence,
-		IsStudentVerified: userInfo.IsStudentVerified,
-	}
-
-	return c.Status(fiber.StatusOK).JSON(http_response.SuccessResponse("get user information successfully", publicUserInfo))
+	user := c.Locals("user").(*domain.User)
+	return c.Status(fiber.StatusOK).JSON(http_response.SuccessResponse("get user information successfully", user))
 
 }