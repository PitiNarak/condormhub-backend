--- conflicted
+++ resolved
@@ -3,10 +3,6 @@
 import (
 	"time"
 
-<<<<<<< HEAD
-	"github.com/PitiNarak/condormhub-backend/internal/core/domain"
-=======
->>>>>>> 002b41a5
 	"github.com/google/uuid"
 )
 
@@ -42,26 +38,10 @@
 	Zipcode     string `json:"zipcode" validate:"omitempty,numeric,len=5"`
 }
 
-<<<<<<< HEAD
 type DormImageUploadResponseBody struct {
 	ImageURL string `json:"url"`
 }
 
-type DormResponseBody struct {
-	ID          uuid.UUID   `json:"id"`
-	CreateAt    time.Time   `json:"createAt"`
-	UpdateAt    time.Time   `json:"updateAt"`
-	Name        string      `json:"name"`
-	Owner       domain.User `json:"owner"` // will probably change to some form of dto.UserResponseBody
-	Size        float64     `json:"size"`
-	Bedrooms    int         `json:"bedrooms"`
-	Bathrooms   int         `json:"bathrooms"`
-	Address     Address     `json:"address"`
-	Price       float64     `json:"price"`
-	Rating      float64     `json:"rating"`
-	Description string      `json:"description"`
-	Images      []string    `json:"imagesUrl"`
-=======
 type DormResponseBody struct {
 	ID          uuid.UUID    `json:"id"`
 	CreateAt    time.Time    `json:"createAt"`
@@ -76,5 +56,4 @@
 	Rating      float64      `json:"rating"`
 	Description string       `json:"description"`
 	Images      []string     `json:"imagesUrl"`
->>>>>>> 002b41a5
 }