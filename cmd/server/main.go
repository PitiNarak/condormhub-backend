package main

import (
	"context"
	"os"
	"os/signal"
	"syscall"

	_ "github.com/PitiNarak/condormhub-backend/docs"
	"github.com/PitiNarak/condormhub-backend/pkg/redis"

	"github.com/PitiNarak/condormhub-backend/internal/config"
	"github.com/PitiNarak/condormhub-backend/internal/databases"
	"github.com/PitiNarak/condormhub-backend/internal/server"
	"github.com/gofiber/fiber/v2/log"
)

// @title Condormhub API
// @version 1.0
// @description This is the API for the Condormhub project.

// @securityDefinitions.apikey Bearer
// @in header
// @name Authorization
// @description Bearer token authentication
func main() {
	config := config.Load()
	ctx, stop := signal.NotifyContext(context.Background(), os.Interrupt, syscall.SIGTERM, syscall.SIGINT)
	defer stop()

	db, err := databases.NewDatabaseConnection(config.Database)
	if err != nil {
		log.Fatalf("Database connection failed: %v", err)
	}

<<<<<<< HEAD
	s := server.NewServer(config.Server, config.SMTP, config.JWT, config.Storage, config.StripeConfig, db)
	s.Start(ctx, stop, config.JWT)
=======
	redis, err := redis.New(config.Redis)
	if err != nil {
		log.Fatalf("Redis connection failed: %v", err)
	}

	s := server.NewServer(config.Server, config.SMTP, config.JWT, config.Storage, redis, db)
	s.Start(ctx, stop)
>>>>>>> 1257467c
}<|MERGE_RESOLUTION|>--- conflicted
+++ resolved
@@ -33,10 +33,6 @@
 		log.Fatalf("Database connection failed: %v", err)
 	}
 
-<<<<<<< HEAD
-	s := server.NewServer(config.Server, config.SMTP, config.JWT, config.Storage, config.StripeConfig, db)
-	s.Start(ctx, stop, config.JWT)
-=======
 	redis, err := redis.New(config.Redis)
 	if err != nil {
 		log.Fatalf("Redis connection failed: %v", err)
@@ -44,5 +40,4 @@
 
 	s := server.NewServer(config.Server, config.SMTP, config.JWT, config.Storage, redis, db)
 	s.Start(ctx, stop)
->>>>>>> 1257467c
 }