package main

import (
	"fmt"

	"github.com/PitiNarak/condormhub-backend/internal/config"
	"github.com/PitiNarak/condormhub-backend/internal/core/domain"
	"github.com/PitiNarak/condormhub-backend/internal/database"
	"github.com/gofiber/fiber/v2/log"
)

func CreateEnum(db *database.Database) {
	query := `
    DO $$ BEGIN
        IF NOT EXISTS (SELECT 1 FROM pg_type WHERE typname = 'lifestyle_tag') THEN
            CREATE TYPE lifestyle_tag AS ENUM (
                'Active',
                'Creative',
                'Social',
                'Relaxed',

                'Football',
                'Basketball',
                'Tennis',
                'Swimming',
                'Running',
                'Cycling',
                'Badminton',
                'Yoga',
                'Gym & Fitness',

                'Music',
                'Dancing',
                'Photography',
                'Painting',
                'Gaming',
                'Reading',
                'Writing',
                'DIY & Crafting',
                'Cooking',

                'Extrovert',
                'Introvert',
                'Night Owl',
                'Early Bird',

                'Traveler',
                'Backpacker',
                'Nature Lover',
                'Camping',
                'Beach Lover',

                'Dog Lover',
                'Cat Lover',

                'Freelancer',
                'Entrepreneur',
                'Office Worker',
                'Remote Worker',
                'Student',
                'Self-Employed'
            );
        END IF;
    END $$;
    `
	db.Exec(query)
}

func main() {
	config := config.Load()

	db, err := database.New(config.Database)
	if err != nil {
		log.Fatalf("Database connection failed: %v", err)
	}

	CreateEnum(db)
	db.Exec("CREATE EXTENSION IF NOT EXISTS \"uuid-ossp\";")

	if err := db.AutoMigrate(
		&domain.SampleLog{},
		&domain.User{},
		&domain.Transaction{},
		&domain.Dorm{},
		&domain.LeasingHistory{},
		&domain.Order{},
		&domain.DormImage{},
		&domain.OwnershipProof{},
<<<<<<< HEAD
		&domain.Contract{},
=======
		&domain.LeasingRequest{},
		&domain.Review{},
>>>>>>> 8171ac8f
	); err != nil {
		log.Fatalf("Migration failed: %v", err)
	}

	fmt.Println("Migration completed")
}<|MERGE_RESOLUTION|>--- conflicted
+++ resolved
@@ -86,12 +86,9 @@
 		&domain.Order{},
 		&domain.DormImage{},
 		&domain.OwnershipProof{},
-<<<<<<< HEAD
 		&domain.Contract{},
-=======
 		&domain.LeasingRequest{},
 		&domain.Review{},
->>>>>>> 8171ac8f
 	); err != nil {
 		log.Fatalf("Migration failed: %v", err)
 	}
