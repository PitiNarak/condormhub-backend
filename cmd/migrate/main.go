--- conflicted
+++ resolved
@@ -18,15 +18,10 @@
 		log.Fatalf("Database connection failed: %v", err)
 	}
 
-<<<<<<< HEAD
-	err = db.AutoMigrate(&domain.SampleLog{}, &domain.User{})
-	if err != nil {
-=======
 	if err := db.AutoMigrate(
 		&domain.SampleLog{},
 		&domain.User{},
 	); err != nil {
->>>>>>> 46d5236f
 		log.Fatalf("Migration failed: %v", err)
 	}
 
