package main

import (
	"fmt"

	"github.com/PitiNarak/condormhub-backend/internal/config"
	"github.com/PitiNarak/condormhub-backend/internal/core/domain"
	"github.com/PitiNarak/condormhub-backend/internal/database"
	"github.com/gofiber/fiber/v2/log"
)

func CreateEnum(db *database.Database) {
	query := `
    DO $$ BEGIN
        IF NOT EXISTS (SELECT 1 FROM pg_type WHERE typname = 'lifestyle_tag') THEN
            CREATE TYPE lifestyle_tag AS ENUM (
                'Active',
                'Creative',
                'Social',
                'Relaxed',

                'Football',
                'Basketball',
                'Tennis',
                'Swimming',
                'Running',
                'Cycling',
                'Badminton',
                'Yoga',
                'Gym & Fitness',

                'Music',
                'Dancing',
                'Photography',
                'Painting',
                'Gaming',
                'Reading',
                'Writing',
                'DIY & Crafting',
                'Cooking',

                'Extrovert',
                'Introvert',
                'Night Owl',
                'Early Bird',

                'Traveler',
                'Backpacker',
                'Nature Lover',
                'Camping',
                'Beach Lover',

                'Dog Lover',
                'Cat Lover',

                'Freelancer',
                'Entrepreneur',
                'Office Worker',
                'Remote Worker',
                'Student',
                'Self-Employed'
            );
        END IF;
    END $$;
    `
	db.Exec(query)
}

func main() {
	config := config.Load()

	db, err := database.New(config.Database)
	if err != nil {
		log.Fatalf("Database connection failed: %v", err)
	}

	CreateEnum(db)
	db.Exec("CREATE EXTENSION IF NOT EXISTS \"uuid-ossp\";")

	if err := db.AutoMigrate(
		&domain.SampleLog{},
		&domain.User{},
		&domain.Transaction{},
		&domain.Dorm{},
		&domain.LeasingHistory{},
		&domain.Order{},
<<<<<<< HEAD
		&domain.DormImage{},
=======
		&domain.OwnershipProof{},
>>>>>>> 002b41a5
	); err != nil {
		log.Fatalf("Migration failed: %v", err)
	}

	fmt.Println("Migration completed")
}<|MERGE_RESOLUTION|>--- conflicted
+++ resolved
@@ -84,11 +84,8 @@
 		&domain.Dorm{},
 		&domain.LeasingHistory{},
 		&domain.Order{},
-<<<<<<< HEAD
 		&domain.DormImage{},
-=======
 		&domain.OwnershipProof{},
->>>>>>> 002b41a5
 	); err != nil {
 		log.Fatalf("Migration failed: %v", err)
 	}
