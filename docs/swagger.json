<<<<<<< HEAD
{"swagger":"2.0","info":{"description":"This is the API for the Condormhub project.","title":"Condormhub API","contact":{},"version":"1.0"},"paths":{"/auth/login":{"post":{"description":"Login user","consumes":["application/json"],"produces":["application/json"],"tags":["auth"],"summary":"Login user","parameters":[{"description":"user information","name":"user","in":"body","required":true,"schema":{"$ref":"#/definitions/dto.LoginRequestBody"}}],"responses":{"200":{"description":"user successfully logged in","schema":{"allOf":[{"$ref":"#/definitions/httpResponse.HttpResponse"},{"type":"object","properties":{"data":{"$ref":"#/definitions/dto.TokenWithUserInformationResponseBody"},"pagination":{"type":"object"}}}]}},"400":{"description":"your request is invalid","schema":{"allOf":[{"$ref":"#/definitions/httpResponse.HttpResponse"},{"type":"object","properties":{"data":{"type":"object"},"pagination":{"type":"object"}}}]}},"401":{"description":"your request is unauthorized","schema":{"allOf":[{"$ref":"#/definitions/httpResponse.HttpResponse"},{"type":"object","properties":{"data":{"type":"object"},"pagination":{"type":"object"}}}]}},"404":{"description":"user not found","schema":{"allOf":[{"$ref":"#/definitions/httpResponse.HttpResponse"},{"type":"object","properties":{"data":{"type":"object"},"pagination":{"type":"object"}}}]}},"500":{"description":"system cannot login user","schema":{"allOf":[{"$ref":"#/definitions/httpResponse.HttpResponse"},{"type":"object","properties":{"data":{"type":"object"},"pagination":{"type":"object"}}}]}}}}},"/auth/refresh":{"post":{"description":"Refresh user","consumes":["application/json"],"produces":["application/json"],"tags":["auth"],"summary":"Refresh user","parameters":[{"description":"user information","name":"user","in":"body","required":true,"schema":{"$ref":"#/definitions/dto.RefreshTokenRequestBody"}}],"responses":{"200":{"description":"user successfully Refresh in","schema":{"allOf":[{"$ref":"#/definitions/httpResponse.HttpResponse"},{"type":"object","properties":{"data":{"$ref":"#/definitions/dto.TokenResponseBody"},"pagination":{"type":"object"}}}]}},"400":{"description":"your request is invalid","schema":{"allOf":[{"$ref":"#/definitions/httpResponse.HttpResponse"},{"type":"object","properties":{"data":{"type":"object"},"pagination":{"type":"object"}}}]}},"401":{"description":"your request is unauthorized","schema":{"allOf":[{"$ref":"#/definitions/httpResponse.HttpResponse"},{"type":"object","properties":{"data":{"type":"object"},"pagination":{"type":"object"}}}]}},"404":{"description":"user not found","schema":{"allOf":[{"$ref":"#/definitions/httpResponse.HttpResponse"},{"type":"object","properties":{"data":{"type":"object"},"pagination":{"type":"object"}}}]}},"500":{"description":"system cannot refresh user","schema":{"allOf":[{"$ref":"#/definitions/httpResponse.HttpResponse"},{"type":"object","properties":{"data":{"type":"object"},"pagination":{"type":"object"}}}]}}}}},"/auth/register":{"post":{"description":"Register new user","consumes":["application/json"],"produces":["application/json"],"tags":["auth"],"summary":"Register new user","parameters":[{"description":"user information","name":"user","in":"body","required":true,"schema":{"$ref":"#/definitions/dto.RegisterRequestBody"}}],"responses":{"201":{"description":"user successfully registered","schema":{"allOf":[{"$ref":"#/definitions/httpResponse.HttpResponse"},{"type":"object","properties":{"data":{"$ref":"#/definitions/dto.TokenWithUserInformationResponseBody"},"pagination":{"type":"object"}}}]}},"400":{"description":"your request is invalid","schema":{"allOf":[{"$ref":"#/definitions/httpResponse.HttpResponse"},{"type":"object","properties":{"data":{"type":"object"},"pagination":{"type":"object"}}}]}},"500":{"description":"system cannot register user","schema":{"allOf":[{"$ref":"#/definitions/httpResponse.HttpResponse"},{"type":"object","properties":{"data":{"type":"object"},"pagination":{"type":"object"}}}]}}}}},"/dorms":{"get":{"description":"Retrieve a list of all dorms","produces":["application/json"],"tags":["dorms"],"summary":"Get all dorms","responses":{"200":{"description":"All dorms retrieved successfully","schema":{"allOf":[{"$ref":"#/definitions/httpResponse.HttpResponse"},{"type":"object","properties":{"data":{"type":"array","items":{"$ref":"#/definitions/domain.Dorm"}},"pagination":{"type":"object"}}}]}},"401":{"description":"your request is unauthorized","schema":{"allOf":[{"$ref":"#/definitions/httpResponse.HttpResponse"},{"type":"object","properties":{"data":{"type":"object"},"pagination":{"type":"object"}}}]}},"500":{"description":"Failed to retrieve dorms","schema":{"allOf":[{"$ref":"#/definitions/httpResponse.HttpResponse"},{"type":"object","properties":{"data":{"type":"object"},"pagination":{"type":"object"}}}]}}}},"post":{"security":[{"Bearer":[]}],"description":"Add a new room to the database with the given details","consumes":["application/json"],"produces":["application/json"],"tags":["dorms"],"summary":"Create a new dorm","parameters":[{"description":"Dorm information","name":"dorm","in":"body","required":true,"schema":{"$ref":"#/definitions/dto.DormRequestBody"}}],"responses":{"201":{"description":"Dorm successfully created","schema":{"allOf":[{"$ref":"#/definitions/httpResponse.HttpResponse"},{"type":"object","properties":{"data":{"$ref":"#/definitions/domain.Dorm"},"pagination":{"type":"object"}}}]}},"400":{"description":"Your request is invalid","schema":{"allOf":[{"$ref":"#/definitions/httpResponse.HttpResponse"},{"type":"object","properties":{"data":{"type":"object"},"pagination":{"type":"object"}}}]}},"401":{"description":"your request is unauthorized","schema":{"allOf":[{"$ref":"#/definitions/httpResponse.HttpResponse"},{"type":"object","properties":{"data":{"type":"object"},"pagination":{"type":"object"}}}]}},"500":{"description":"Failed to save dorm","schema":{"allOf":[{"$ref":"#/definitions/httpResponse.HttpResponse"},{"type":"object","properties":{"data":{"type":"object"},"pagination":{"type":"object"}}}]}}}}},"/dorms/{id}":{"get":{"description":"Retrieve a specific dorm based on its ID","produces":["application/json"],"tags":["dorms"],"summary":"Get a dorm by ID","parameters":[{"type":"string","description":"DormID","name":"id","in":"path","required":true}],"responses":{"200":{"description":"Dorm data successfully retrieved","schema":{"allOf":[{"$ref":"#/definitions/httpResponse.HttpResponse"},{"type":"object","properties":{"data":{"$ref":"#/definitions/domain.Dorm"},"pagination":{"type":"object"}}}]}},"400":{"description":"Incorrect UUID format","schema":{"allOf":[{"$ref":"#/definitions/httpResponse.HttpResponse"},{"type":"object","properties":{"data":{"type":"object"},"pagination":{"type":"object"}}}]}},"401":{"description":"your request is unauthorized","schema":{"allOf":[{"$ref":"#/definitions/httpResponse.HttpResponse"},{"type":"object","properties":{"data":{"type":"object"},"pagination":{"type":"object"}}}]}},"404":{"description":"Dorm not found","schema":{"allOf":[{"$ref":"#/definitions/httpResponse.HttpResponse"},{"type":"object","properties":{"data":{"type":"object"},"pagination":{"type":"object"}}}]}},"500":{"description":"Server failed to retrieve dorm","schema":{"allOf":[{"$ref":"#/definitions/httpResponse.HttpResponse"},{"type":"object","properties":{"data":{"type":"object"},"pagination":{"type":"object"}}}]}}}},"delete":{"security":[{"Bearer":[]}],"description":"Removes a dorm from the database based on the give ID","produces":["application/json"],"tags":["dorms"],"summary":"Delete a dorm","parameters":[{"type":"string","description":"DormID","name":"id","in":"path","required":true}],"responses":{"200":{"description":"Dorm successfully deleted","schema":{"allOf":[{"$ref":"#/definitions/httpResponse.HttpResponse"},{"type":"object","properties":{"data":{"type":"object"},"pagination":{"type":"object"}}}]}},"400":{"description":"Incorrect UUID format","schema":{"allOf":[{"$ref":"#/definitions/httpResponse.HttpResponse"},{"type":"object","properties":{"data":{"type":"object"},"pagination":{"type":"object"}}}]}},"401":{"description":"your request is unauthorized","schema":{"allOf":[{"$ref":"#/definitions/httpResponse.HttpResponse"},{"type":"object","properties":{"data":{"type":"object"},"pagination":{"type":"object"}}}]}},"404":{"description":"Dorm not found","schema":{"allOf":[{"$ref":"#/definitions/httpResponse.HttpResponse"},{"type":"object","properties":{"data":{"type":"object"},"pagination":{"type":"object"}}}]}},"500":{"description":"Failed to delete dorm","schema":{"allOf":[{"$ref":"#/definitions/httpResponse.HttpResponse"},{"type":"object","properties":{"data":{"type":"object"},"pagination":{"type":"object"}}}]}}}},"patch":{"security":[{"Bearer":[]}],"description":"Modifies an existing room's details based on the given ID","consumes":["application/json"],"produces":["application/json"],"tags":["dorms"],"summary":"Update an existing dorm","parameters":[{"type":"string","description":"DormID","name":"id","in":"path","required":true},{"description":"Updated Room Data","name":"dorm","in":"body","required":true,"schema":{"$ref":"#/definitions/dto.DormRequestBody"}}],"responses":{"200":{"description":"Dorm data updated successfully","schema":{"allOf":[{"$ref":"#/definitions/httpResponse.HttpResponse"},{"type":"object","properties":{"data":{"$ref":"#/definitions/domain.Dorm"},"pagination":{"type":"object"}}}]}},"400":{"description":"Invalid Request","schema":{"allOf":[{"$ref":"#/definitions/httpResponse.HttpResponse"},{"type":"object","properties":{"data":{"type":"object"},"pagination":{"type":"object"}}}]}},"401":{"description":"your request is unauthorized","schema":{"allOf":[{"$ref":"#/definitions/httpResponse.HttpResponse"},{"type":"object","properties":{"data":{"type":"object"},"pagination":{"type":"object"}}}]}},"404":{"description":"Dorm not found","schema":{"allOf":[{"$ref":"#/definitions/httpResponse.HttpResponse"},{"type":"object","properties":{"data":{"type":"object"},"pagination":{"type":"object"}}}]}},"500":{"description":"Server failed to update dorm","schema":{"allOf":[{"$ref":"#/definitions/httpResponse.HttpResponse"},{"type":"object","properties":{"data":{"type":"object"},"pagination":{"type":"object"}}}]}}}}},"/history/bydorm/{id}":{"get":{"security":[{"Bearer":[]}],"description":"Retrieve a list of all leasing history by userid","produces":["application/json"],"tags":["history"],"summary":"Get all leasing history by userid","parameters":[{"type":"string","description":"DormID","name":"id","in":"path","required":true},{"type":"string","description":"Number of history to be retirved","name":"limit","in":"query","required":true},{"type":"string","description":"Page to retrive","name":"page","in":"query","required":true}],"responses":{"200":{"description":"Retrive history successfully","schema":{"allOf":[{"$ref":"#/definitions/httpResponse.HttpResponse"},{"type":"object","properties":{"data":{"type":"array","items":{"$ref":"#/definitions/domain.LeasingHistory"}},"pagination":{"$ref":"#/definitions/dto.PaginationResponseBody"}}}]}},"400":{"description":"Incorrect UUID format or limit parameter is incorrect or page parameter is incorrect or page exceeded","schema":{"allOf":[{"$ref":"#/definitions/httpResponse.HttpResponse"},{"type":"object","properties":{"data":{"type":"object"},"pagination":{"type":"object"}}}]}},"401":{"description":"your request is unauthorized","schema":{"allOf":[{"$ref":"#/definitions/httpResponse.HttpResponse"},{"type":"object","properties":{"data":{"type":"object"},"pagination":{"type":"object"}}}]}},"404":{"description":"leasing history not found","schema":{"allOf":[{"$ref":"#/definitions/httpResponse.HttpResponse"},{"type":"object","properties":{"data":{"type":"object"},"pagination":{"type":"object"}}}]}},"500":{"description":"Can not parse UUID","schema":{"allOf":[{"$ref":"#/definitions/httpResponse.HttpResponse"},{"type":"object","properties":{"data":{"type":"object"},"pagination":{"type":"object"}}}]}}}}},"/history/me":{"get":{"security":[{"Bearer":[]}],"description":"Retrieve a list of all leasing history by userid","produces":["application/json"],"tags":["history"],"summary":"Get all leasing history by userid","parameters":[{"type":"string","description":"Number of history to be retirved","name":"limit","in":"query","required":true},{"type":"string","description":"Page to retrive","name":"page","in":"query","required":true}],"responses":{"200":{"description":"Retrive history successfully","schema":{"allOf":[{"$ref":"#/definitions/httpResponse.HttpResponse"},{"type":"object","properties":{"data":{"type":"array","items":{"$ref":"#/definitions/domain.LeasingHistory"}},"pagination":{"$ref":"#/definitions/dto.PaginationResponseBody"}}}]}},"400":{"description":"Incorrect UUID format or limit parameter is incorrect or page parameter is incorrect or page exceeded","schema":{"allOf":[{"$ref":"#/definitions/httpResponse.HttpResponse"},{"type":"object","properties":{"data":{"type":"object"},"pagination":{"type":"object"}}}]}},"401":{"description":"your request is unauthorized","schema":{"allOf":[{"$ref":"#/definitions/httpResponse.HttpResponse"},{"type":"object","properties":{"data":{"type":"object"},"pagination":{"type":"object"}}}]}},"404":{"description":"leasing history not found","schema":{"allOf":[{"$ref":"#/definitions/httpResponse.HttpResponse"},{"type":"object","properties":{"data":{"type":"object"},"pagination":{"type":"object"}}}]}}}}},"/history/{id}":{"post":{"security":[{"Bearer":[]}],"description":"Add a new leasing history to the database","produces":["application/json"],"tags":["history"],"summary":"Create a new leasing history","parameters":[{"type":"string","description":"DormID","name":"id","in":"path","required":true}],"responses":{"201":{"description":"Dorm successfully created","schema":{"allOf":[{"$ref":"#/definitions/httpResponse.HttpResponse"},{"type":"object","properties":{"data":{"$ref":"#/definitions/domain.LeasingHistory"},"pagination":{"type":"object"}}}]}},"400":{"description":"Incorrect UUID format","schema":{"allOf":[{"$ref":"#/definitions/httpResponse.HttpResponse"},{"type":"object","properties":{"data":{"type":"object"},"pagination":{"type":"object"}}}]}},"401":{"description":"your request is unauthorized","schema":{"allOf":[{"$ref":"#/definitions/httpResponse.HttpResponse"},{"type":"object","properties":{"data":{"type":"object"},"pagination":{"type":"object"}}}]}},"404":{"description":"Dorm not found or leasing history not found","schema":{"allOf":[{"$ref":"#/definitions/httpResponse.HttpResponse"},{"type":"object","properties":{"data":{"type":"object"},"pagination":{"type":"object"}}}]}},"500":{"description":"Can not parse UUID or failed to save leasing history to database","schema":{"allOf":[{"$ref":"#/definitions/httpResponse.HttpResponse"},{"type":"object","properties":{"data":{"type":"object"},"pagination":{"type":"object"}}}]}}}},"delete":{"security":[{"Bearer":[]}],"description":"Delete a leasing history in the database","produces":["application/json"],"tags":["history"],"summary":"Delete a leasing history","parameters":[{"type":"string","description":"LeasingHistoryId","name":"id","in":"path","required":true}],"responses":{"200":{"description":"Delete successfully","schema":{"allOf":[{"$ref":"#/definitions/httpResponse.HttpResponse"},{"type":"object","properties":{"data":{"type":"object"},"pagination":{"type":"object"}}}]}},"400":{"description":"Incorrect UUID format","schema":{"allOf":[{"$ref":"#/definitions/httpResponse.HttpResponse"},{"type":"object","properties":{"data":{"type":"object"},"pagination":{"type":"object"}}}]}},"401":{"description":"your request is unauthorized","schema":{"allOf":[{"$ref":"#/definitions/httpResponse.HttpResponse"},{"type":"object","properties":{"data":{"type":"object"},"pagination":{"type":"object"}}}]}},"404":{"description":"leasing history not found","schema":{"allOf":[{"$ref":"#/definitions/httpResponse.HttpResponse"},{"type":"object","properties":{"data":{"type":"object"},"pagination":{"type":"object"}}}]}},"500":{"description":"Can not parse UUID or Failed to delete leasing history","schema":{"allOf":[{"$ref":"#/definitions/httpResponse.HttpResponse"},{"type":"object","properties":{"data":{"type":"object"},"pagination":{"type":"object"}}}]}}}},"patch":{"security":[{"Bearer":[]}],"description":"Delete a leasing history in the database","produces":["application/json"],"tags":["history"],"summary":"Delete a leasing history","parameters":[{"type":"string","description":"LeasingHistoryId","name":"id","in":"path","required":true}],"responses":{"200":{"description":"Set end timestamp successfully","schema":{"allOf":[{"$ref":"#/definitions/httpResponse.HttpResponse"},{"type":"object","properties":{"data":{"type":"object"},"pagination":{"type":"object"}}}]}},"400":{"description":"Incorrect UUID format","schema":{"allOf":[{"$ref":"#/definitions/httpResponse.HttpResponse"},{"type":"object","properties":{"data":{"type":"object"},"pagination":{"type":"object"}}}]}},"401":{"description":"your request is unauthorized","schema":{"allOf":[{"$ref":"#/definitions/httpResponse.HttpResponse"},{"type":"object","properties":{"data":{"type":"object"},"pagination":{"type":"object"}}}]}},"404":{"description":"leasing history not found","schema":{"allOf":[{"$ref":"#/definitions/httpResponse.HttpResponse"},{"type":"object","properties":{"data":{"type":"object"},"pagination":{"type":"object"}}}]}},"500":{"description":"Can not parse UUID or Failed to update leasing history","schema":{"allOf":[{"$ref":"#/definitions/httpResponse.HttpResponse"},{"type":"object","properties":{"data":{"type":"object"},"pagination":{"type":"object"}}}]}}}}},"/order":{"post":{"security":[{"Bearer":[]}],"description":"Create an order","consumes":["application/json"],"produces":["application/json"],"tags":["order"],"summary":"Create an order","parameters":[{"description":"Order request body","name":"body","in":"body","required":true,"schema":{"$ref":"#/definitions/dto.OrderRequestBody"}}],"responses":{"200":{"description":"Order created successfully","schema":{"allOf":[{"$ref":"#/definitions/httpResponse.HttpResponse"},{"type":"object","properties":{"data":{"$ref":"#/definitions/dto.OrderResponseBody"},"pagination":{"type":"object"}}}]}},"400":{"description":"your request is invalid","schema":{"allOf":[{"$ref":"#/definitions/httpResponse.HttpResponse"},{"type":"object","properties":{"data":{"type":"object"},"pagination":{"type":"object"}}}]}},"401":{"description":"your request is unauthorized","schema":{"allOf":[{"$ref":"#/definitions/httpResponse.HttpResponse"},{"type":"object","properties":{"data":{"type":"object"},"pagination":{"type":"object"}}}]}},"404":{"description":"leasing history not found","schema":{"allOf":[{"$ref":"#/definitions/httpResponse.HttpResponse"},{"type":"object","properties":{"data":{"type":"object"},"pagination":{"type":"object"}}}]}},"500":{"description":"cannot parse uuid or cannot delete user","schema":{"allOf":[{"$ref":"#/definitions/httpResponse.HttpResponse"},{"type":"object","properties":{"data":{"type":"object"},"pagination":{"type":"object"}}}]}}}}},"/order/unpaid/me":{"get":{"security":[{"Bearer":[]}],"description":"Get my unpaid orders by ID","consumes":["application/json"],"produces":["application/json"],"tags":["order"],"summary":"Get my unpaid orders by ID","parameters":[{"type":"string","description":"Number of history to be retrieved","name":"limit","in":"query","required":true},{"type":"string","description":"Page to retrieved","name":"page","in":"query","required":true}],"responses":{"200":{"description":"Unpaid orders retrieved successfully","schema":{"allOf":[{"$ref":"#/definitions/httpResponse.HttpResponse"},{"type":"object","properties":{"data":{"$ref":"#/definitions/dto.OrderResponseBody"},"pagination":{"$ref":"#/definitions/dto.PaginationResponseBody"}}}]}},"400":{"description":"your request is invalid","schema":{"allOf":[{"$ref":"#/definitions/httpResponse.HttpResponse"},{"type":"object","properties":{"data":{"type":"object"},"pagination":{"type":"object"}}}]}},"401":{"description":"your request is unauthorized","schema":{"allOf":[{"$ref":"#/definitions/httpResponse.HttpResponse"},{"type":"object","properties":{"data":{"type":"object"},"pagination":{"type":"object"}}}]}},"404":{"description":"leasing history not found","schema":{"allOf":[{"$ref":"#/definitions/httpResponse.HttpResponse"},{"type":"object","properties":{"data":{"type":"object"},"pagination":{"type":"object"}}}]}},"500":{"description":"cannot parse uuid or cannot delete user","schema":{"allOf":[{"$ref":"#/definitions/httpResponse.HttpResponse"},{"type":"object","properties":{"data":{"type":"object"},"pagination":{"type":"object"}}}]}}}}},"/order/unpaid/{userID}":{"get":{"security":[{"Bearer":[]}],"description":"Get unpaid orders by User ID","consumes":["application/json"],"produces":["application/json"],"tags":["order"],"summary":"Get unpaid orders by User ID","parameters":[{"type":"string","description":"User ID","name":"userID","in":"path","required":true},{"type":"string","description":"Number of history to be retrieved","name":"limit","in":"query","required":true},{"type":"string","description":"Page to retrieved","name":"page","in":"query","required":true}],"responses":{"200":{"description":"Order retrieved successfully","schema":{"allOf":[{"$ref":"#/definitions/httpResponse.HttpResponse"},{"type":"object","properties":{"data":{"$ref":"#/definitions/dto.OrderResponseBody"},"pagination":{"$ref":"#/definitions/dto.PaginationResponseBody"}}}]}},"400":{"description":"your request is invalid","schema":{"allOf":[{"$ref":"#/definitions/httpResponse.HttpResponse"},{"type":"object","properties":{"data":{"type":"object"},"pagination":{"type":"object"}}}]}},"401":{"description":"your request is unauthorized","schema":{"allOf":[{"$ref":"#/definitions/httpResponse.HttpResponse"},{"type":"object","properties":{"data":{"type":"object"},"pagination":{"type":"object"}}}]}},"404":{"description":"leasing history not found","schema":{"allOf":[{"$ref":"#/definitions/httpResponse.HttpResponse"},{"type":"object","properties":{"data":{"type":"object"},"pagination":{"type":"object"}}}]}},"500":{"description":"cannot parse uuid or cannot delete user","schema":{"allOf":[{"$ref":"#/definitions/httpResponse.HttpResponse"},{"type":"object","properties":{"data":{"type":"object"},"pagination":{"type":"object"}}}]}}}}},"/order/{id}":{"get":{"security":[{"Bearer":[]}],"description":"Get an order by ID","consumes":["application/json"],"produces":["application/json"],"tags":["order"],"summary":"Get an order by ID","parameters":[{"type":"string","description":"Order ID","name":"id","in":"path","required":true}],"responses":{"200":{"description":"Order retrieved successfully","schema":{"allOf":[{"$ref":"#/definitions/httpResponse.HttpResponse"},{"type":"object","properties":{"data":{"$ref":"#/definitions/dto.OrderResponseBody"},"pagination":{"type":"object"}}}]}},"400":{"description":"your request is invalid","schema":{"allOf":[{"$ref":"#/definitions/httpResponse.HttpResponse"},{"type":"object","properties":{"data":{"type":"object"},"pagination":{"type":"object"}}}]}},"401":{"description":"your request is unauthorized","schema":{"allOf":[{"$ref":"#/definitions/httpResponse.HttpResponse"},{"type":"object","properties":{"data":{"type":"object"},"pagination":{"type":"object"}}}]}},"404":{"description":"leasing history not found","schema":{"allOf":[{"$ref":"#/definitions/httpResponse.HttpResponse"},{"type":"object","properties":{"data":{"type":"object"},"pagination":{"type":"object"}}}]}},"500":{"description":"cannot parse uuid or cannot delete user","schema":{"allOf":[{"$ref":"#/definitions/httpResponse.HttpResponse"},{"type":"object","properties":{"data":{"type":"object"},"pagination":{"type":"object"}}}]}}}}},"/transaction":{"post":{"security":[{"Bearer":[]}],"description":"Create a transaction","consumes":["application/json"],"produces":["application/json"],"tags":["transaction"],"summary":"Create a transaction","parameters":[{"description":"Transaction request body","name":"body","in":"body","required":true,"schema":{"$ref":"#/definitions/dto.TransactionRequestBody"}}],"responses":{"200":{"description":"Transaction created successfully","schema":{"allOf":[{"$ref":"#/definitions/httpResponse.HttpResponse"},{"type":"object","properties":{"data":{"$ref":"#/definitions/dto.CreateTransactionResponseBody"},"pagination":{"type":"object"}}}]}},"400":{"description":"your request is invalid","schema":{"allOf":[{"$ref":"#/definitions/httpResponse.HttpResponse"},{"type":"object","properties":{"data":{"type":"object"},"pagination":{"type":"object"}}}]}},"401":{"description":"your request is unauthorized","schema":{"allOf":[{"$ref":"#/definitions/httpResponse.HttpResponse"},{"type":"object","properties":{"data":{"type":"object"},"pagination":{"type":"object"}}}]}},"404":{"description":"leasing history not found","schema":{"allOf":[{"$ref":"#/definitions/httpResponse.HttpResponse"},{"type":"object","properties":{"data":{"type":"object"},"pagination":{"type":"object"}}}]}},"500":{"description":"cannot parse uuid or cannot delete user","schema":{"allOf":[{"$ref":"#/definitions/httpResponse.HttpResponse"},{"type":"object","properties":{"data":{"type":"object"},"pagination":{"type":"object"}}}]}}}}},"/user":{"patch":{"security":[{"Bearer":[]}],"description":"Update user information","consumes":["application/json"],"produces":["application/json"],"tags":["user"],"summary":"Update user information","parameters":[{"description":"user information","name":"user","in":"body","required":true,"schema":{"$ref":"#/definitions/dto.UserInformationRequestBody"}}],"responses":{"200":{"description":"user successfully updated account information","schema":{"allOf":[{"$ref":"#/definitions/httpResponse.HttpResponse"},{"type":"object","properties":{"data":{"$ref":"#/definitions/domain.User"},"pagination":{"type":"object"}}}]}},"400":{"description":"your request is invalid","schema":{"allOf":[{"$ref":"#/definitions/httpResponse.HttpResponse"},{"type":"object","properties":{"data":{"type":"object"},"pagination":{"type":"object"}}}]}},"401":{"description":"your request is unauthorized","schema":{"allOf":[{"$ref":"#/definitions/httpResponse.HttpResponse"},{"type":"object","properties":{"data":{"type":"object"},"pagination":{"type":"object"}}}]}},"500":{"description":"system cannot update your account information","schema":{"allOf":[{"$ref":"#/definitions/httpResponse.HttpResponse"},{"type":"object","properties":{"data":{"type":"object"},"pagination":{"type":"object"}}}]}}}}},"/user/":{"delete":{"security":[{"Bearer":[]}],"description":"Delete a user account","consumes":["application/json"],"produces":["application/json"],"tags":["user"],"summary":"Delete a user account","responses":{"200":{"description":"account successfully deleted","schema":{"allOf":[{"$ref":"#/definitions/httpResponse.HttpResponse"},{"type":"object","properties":{"data":{"type":"object"},"pagination":{"type":"object"}}}]}},"401":{"description":"your request is unauthorized","schema":{"allOf":[{"$ref":"#/definitions/httpResponse.HttpResponse"},{"type":"object","properties":{"data":{"type":"object"},"pagination":{"type":"object"}}}]}},"500":{"description":"cannot parse uuid or cannot delete user","schema":{"allOf":[{"$ref":"#/definitions/httpResponse.HttpResponse"},{"type":"object","properties":{"data":{"type":"object"},"pagination":{"type":"object"}}}]}}}}},"/user/me":{"get":{"security":[{"Bearer":[]}],"description":"Get user information","consumes":["application/json"],"produces":["application/json"],"tags":["user"],"summary":"Get user information","responses":{"200":{"description":"get user information successfully","schema":{"allOf":[{"$ref":"#/definitions/httpResponse.HttpResponse"},{"type":"object","properties":{"data":{"$ref":"#/definitions/domain.User"},"pagination":{"type":"object"}}}]}},"401":{"description":"your request is unauthorized","schema":{"allOf":[{"$ref":"#/definitions/httpResponse.HttpResponse"},{"type":"object","properties":{"data":{"type":"object"},"pagination":{"type":"object"}}}]}},"500":{"description":"system cannot get user information","schema":{"allOf":[{"$ref":"#/definitions/httpResponse.HttpResponse"},{"type":"object","properties":{"data":{"type":"object"},"pagination":{"type":"object"}}}]}}}}},"/user/newpassword":{"post":{"description":"Reset password","consumes":["application/json"],"produces":["application/json"],"tags":["user"],"summary":"Reset password","parameters":[{"description":"token","name":"user","in":"body","required":true,"schema":{"$ref":"#/definitions/dto.ResetPasswordRequestBody"}}],"responses":{"200":{"description":"password reset successfully","schema":{"allOf":[{"$ref":"#/definitions/httpResponse.HttpResponse"},{"type":"object","properties":{"data":{"$ref":"#/definitions/dto.TokenWithUserInformationResponseBody"},"pagination":{"type":"object"}}}]}},"400":{"description":"your request is invalid","schema":{"allOf":[{"$ref":"#/definitions/httpResponse.HttpResponse"},{"type":"object","properties":{"data":{"type":"object"},"pagination":{"type":"object"}}}]}},"500":{"description":"system cannot reset password","schema":{"allOf":[{"$ref":"#/definitions/httpResponse.HttpResponse"},{"type":"object","properties":{"data":{"type":"object"},"pagination":{"type":"object"}}}]}}}}},"/user/resetpassword":{"post":{"description":"Resend verification email","consumes":["application/json"],"produces":["application/json"],"tags":["user"],"summary":"Resend verification email","parameters":[{"description":"token","name":"user","in":"body","required":true,"schema":{"$ref":"#/definitions/dto.ResetPasswordCreateRequestBody"}}],"responses":{"200":{"description":"email is sent to user successfully","schema":{"allOf":[{"$ref":"#/definitions/httpResponse.HttpResponse"},{"type":"object","properties":{"data":{"type":"object"},"pagination":{"type":"object"}}}]}},"400":{"description":"your request is invalid","schema":{"allOf":[{"$ref":"#/definitions/httpResponse.HttpResponse"},{"type":"object","properties":{"data":{"type":"object"},"pagination":{"type":"object"}}}]}},"500":{"description":"system cannot resend verification email","schema":{"allOf":[{"$ref":"#/definitions/httpResponse.HttpResponse"},{"type":"object","properties":{"data":{"type":"object"},"pagination":{"type":"object"}}}]}}}}},"/user/verify":{"post":{"description":"Verify email","consumes":["application/json"],"produces":["application/json"],"tags":["user"],"summary":"Verify email","parameters":[{"description":"token","name":"user","in":"body","required":true,"schema":{"$ref":"#/definitions/dto.VerifyRequestBody"}}],"responses":{"200":{"description":"email is verified successfully","schema":{"allOf":[{"$ref":"#/definitions/httpResponse.HttpResponse"},{"type":"object","properties":{"data":{"$ref":"#/definitions/dto.TokenWithUserInformationResponseBody"},"pagination":{"type":"object"}}}]}},"400":{"description":"your request is invalid","schema":{"allOf":[{"$ref":"#/definitions/httpResponse.HttpResponse"},{"type":"object","properties":{"data":{"type":"object"},"pagination":{"type":"object"}}}]}},"401":{"description":"your request is unauthorized","schema":{"allOf":[{"$ref":"#/definitions/httpResponse.HttpResponse"},{"type":"object","properties":{"data":{"type":"object"},"pagination":{"type":"object"}}}]}},"500":{"description":"system cannot verify your email","schema":{"allOf":[{"$ref":"#/definitions/httpResponse.HttpResponse"},{"type":"object","properties":{"data":{"type":"object"},"pagination":{"type":"object"}}}]}}}}}},"definitions":{"domain.Address":{"type":"object","required":["district","province","subdistrict","zipcode"],"properties":{"district":{"type":"string"},"province":{"type":"string"},"subdistrict":{"type":"string"},"zipcode":{"type":"string"}}},"domain.CheckoutStatus":{"type":"string","enum":["open","complete","expired"],"x-enum-varnames":["StatusOpen","StatusComplete","StatusExpired"]},"domain.Dorm":{"type":"object","required":["address","bathrooms","bedrooms","name","ownerId","price","size"],"properties":{"address":{"$ref":"#/definitions/domain.Address"},"bathrooms":{"type":"integer","minimum":0},"bedrooms":{"type":"integer","minimum":0},"createAt":{"type":"string"},"description":{"type":"string"},"id":{"type":"string"},"name":{"type":"string"},"owner":{"$ref":"#/definitions/domain.User"},"ownerId":{"type":"string"},"price":{"type":"number"},"rating":{"type":"number","maximum":5,"minimum":0},"size":{"type":"number"},"updateAt":{"type":"string"}}},"domain.LeasingHistory":{"type":"object","properties":{"dorm":{"$ref":"#/definitions/domain.Dorm"},"dorm_id":{"type":"string"},"end":{"type":"string"},"id":{"type":"string"},"lessee":{"$ref":"#/definitions/domain.User"},"lessee_id":{"type":"string"},"orders":{"type":"array","items":{"$ref":"#/definitions/domain.Order"}},"start":{"type":"string"}}},"domain.Lifestyle":{"type":"string","enum":["Active","Creative","Social","Relaxed","Football","Basketball","Tennis","Swimming","Running","Cycling","Badminton","Yoga","Gym \u0026 Fitness","Music","Dancing","Photography","Painting","Gaming","Reading","Writing","DIY \u0026 Crafting","Cooking","Extrovert","Introvert","Night Owl","Early Bird","Traveler","Backpacker","Nature Lover","Camping","Beach Lover","Dog Lover","Cat Lover","Freelancer","Entrepreneur","Office Worker","Remote Worker","Student","Self-Employed"],"x-enum-varnames":["Active","Creative","Social","Relaxed","Football","Basketball","Tennis","Swimming","Running","Cycling","Badminton","Yoga","GymAndFitness","Music","Dancing","Photography","Painting","Gaming","Reading","Writing","DIYAndCrafting","Cooking","Extrovert","Introvert","NightOwl","EarlyBird","Traveler","Backpacker","NatureLover","Camping","BeachLover","DogLover","CatLover","Freelancer","Entrepreneur","OfficeWorker","RemoteWorker","Student","SelfEmployed"]},"domain.Order":{"type":"object","properties":{"createAt":{"type":"string"},"id":{"type":"string"},"leasingHistory":{"$ref":"#/definitions/domain.LeasingHistory"},"leasingHistoryID":{"type":"string"},"paidTransaction":{"$ref":"#/definitions/domain.Transaction"},"paidTransactionID":{"type":"string"},"price":{"type":"integer"},"transactions":{"type":"array","items":{"$ref":"#/definitions/domain.Transaction"}},"type":{"$ref":"#/definitions/domain.OrderType"},"updateAt":{"type":"string"}}},"domain.OrderType":{"type":"string","enum":["insurance","monthly_bill"],"x-enum-varnames":["InsuranceOrderType","MonthlyBillOrderType"]},"domain.Role":{"type":"string","enum":["ADMIN","LESSEE","LESSOR"],"x-enum-varnames":["AdminRole","LesseeRole","LessorRole"]},"domain.Transaction":{"type":"object","properties":{"createAt":{"type":"string"},"id":{"type":"string"},"price":{"type":"integer"},"status":{"$ref":"#/definitions/domain.CheckoutStatus"},"updateAt":{"type":"string"}}},"domain.User":{"type":"object","required":["email","username"],"properties":{"birthDate":{"type":"string"},"createAt":{"type":"string"},"email":{"type":"string"},"filledPersonalInfo":{"type":"boolean"},"firstname":{"type":"string"},"gender":{"type":"string"},"id":{"type":"string"},"isStudentVerified":{"type":"boolean"},"isVerified":{"type":"boolean"},"lastname":{"type":"string"},"lifestyles":{"type":"array","items":{"$ref":"#/definitions/domain.Lifestyle"}},"nationalID":{"type":"string"},"role":{"$ref":"#/definitions/domain.Role"},"studentEvidence":{"description":"studentEvidence","type":"string"},"updateAt":{"type":"string"},"username":{"type":"string"}}},"dto.CreateTransactionResponseBody":{"type":"object","properties":{"checkoutUrl":{"type":"string"}}},"dto.DormRequestBody":{"type":"object","required":["address","bathrooms","bedrooms","name","price","size"],"properties":{"address":{"type":"object","required":["district","province","subdistrict","zipcode"],"properties":{"district":{"type":"string"},"province":{"type":"string"},"subdistrict":{"type":"string"},"zipcode":{"type":"string"}}},"bathrooms":{"type":"integer","minimum":0},"bedrooms":{"type":"integer","minimum":0},"description":{"type":"string"},"name":{"type":"string"},"price":{"type":"number"},"size":{"type":"number"}}},"dto.LoginRequestBody":{"type":"object","required":["email","password"],"properties":{"email":{"type":"string"},"password":{"type":"string"}}},"dto.OrderRequestBody":{"type":"object","required":["leasingHistoryId"],"properties":{"leasingHistoryId":{"type":"string"}}},"dto.OrderResponseBody":{"type":"object","properties":{"id":{"type":"string"},"paidTransaction":{"$ref":"#/definitions/domain.Transaction"},"price":{"type":"integer"},"type":{"$ref":"#/definitions/domain.OrderType"}}},"dto.PaginationResponseBody":{"type":"object","properties":{"currentPage":{"type":"integer"},"lastPage":{"type":"integer"},"limit":{"type":"integer"},"total":{"type":"integer"}}},"dto.RefreshTokenRequestBody":{"type":"object","required":["refreshToken"],"properties":{"refreshToken":{"type":"string"}}},"dto.RegisterRequestBody":{"type":"object","required":["email","password","username"],"properties":{"email":{"type":"string"},"password":{"type":"string"},"username":{"type":"string"}}},"dto.ResetPasswordCreateRequestBody":{"type":"object","required":["email"],"properties":{"email":{"type":"string"}}},"dto.ResetPasswordRequestBody":{"type":"object","required":["password","token"],"properties":{"password":{"type":"string"},"token":{"type":"string"}}},"dto.TokenResponseBody":{"type":"object","properties":{"accessToken":{"type":"string"},"refreshToken":{"type":"string"}}},"dto.TokenWithUserInformationResponseBody":{"type":"object","properties":{"accessToken":{"type":"string"},"refreshToken":{"type":"string"},"userInformation":{"$ref":"#/definitions/domain.User"}}},"dto.TransactionRequestBody":{"type":"object","properties":{"orderID":{"type":"string"}}},"dto.UserInformationRequestBody":{"type":"object","properties":{"birthDate":{"type":"string"},"firstname":{"type":"string"},"gender":{"type":"string"},"lastname":{"type":"string"},"lifestyles":{"type":"array","items":{"$ref":"#/definitions/domain.Lifestyle"}},"nationalID":{"type":"string"},"password":{"type":"string","minLength":8},"studentEvidence":{"type":"string"},"username":{"type":"string"}}},"dto.VerifyRequestBody":{"type":"object","required":["token"],"properties":{"token":{"type":"string"}}},"httpResponse.HttpResponse":{"type":"object","properties":{"data":{},"message":{"type":"string"},"pagination":{},"success":{"type":"boolean"}}}},"securityDefinitions":{"Bearer":{"description":"Bearer token authentication","type":"apiKey","name":"Authorization","in":"header"}}}
=======
{
    "swagger": "2.0",
    "info": {
        "description": "This is the API for the Condormhub project.",
        "title": "Condormhub API",
        "contact": {},
        "version": "1.0"
    },
    "paths": {
        "/auth/login": {
            "post": {
                "description": "Login user",
                "consumes": [
                    "application/json"
                ],
                "produces": [
                    "application/json"
                ],
                "tags": [
                    "auth"
                ],
                "summary": "Login user",
                "parameters": [
                    {
                        "description": "user information",
                        "name": "user",
                        "in": "body",
                        "required": true,
                        "schema": {
                            "$ref": "#/definitions/dto.LoginRequestBody"
                        }
                    }
                ],
                "responses": {
                    "200": {
                        "description": "user successfully logged in",
                        "schema": {
                            "allOf": [
                                {
                                    "$ref": "#/definitions/httpResponse.HttpResponse"
                                },
                                {
                                    "type": "object",
                                    "properties": {
                                        "data": {
                                            "$ref": "#/definitions/dto.TokenWithUserInformationResponseBody"
                                        },
                                        "pagination": {
                                            "type": "object"
                                        }
                                    }
                                }
                            ]
                        }
                    },
                    "400": {
                        "description": "your request is invalid",
                        "schema": {
                            "allOf": [
                                {
                                    "$ref": "#/definitions/httpResponse.HttpResponse"
                                },
                                {
                                    "type": "object",
                                    "properties": {
                                        "data": {
                                            "type": "object"
                                        },
                                        "pagination": {
                                            "type": "object"
                                        }
                                    }
                                }
                            ]
                        }
                    },
                    "401": {
                        "description": "your request is unauthorized",
                        "schema": {
                            "allOf": [
                                {
                                    "$ref": "#/definitions/httpResponse.HttpResponse"
                                },
                                {
                                    "type": "object",
                                    "properties": {
                                        "data": {
                                            "type": "object"
                                        },
                                        "pagination": {
                                            "type": "object"
                                        }
                                    }
                                }
                            ]
                        }
                    },
                    "404": {
                        "description": "user not found",
                        "schema": {
                            "allOf": [
                                {
                                    "$ref": "#/definitions/httpResponse.HttpResponse"
                                },
                                {
                                    "type": "object",
                                    "properties": {
                                        "data": {
                                            "type": "object"
                                        },
                                        "pagination": {
                                            "type": "object"
                                        }
                                    }
                                }
                            ]
                        }
                    },
                    "500": {
                        "description": "system cannot login user",
                        "schema": {
                            "allOf": [
                                {
                                    "$ref": "#/definitions/httpResponse.HttpResponse"
                                },
                                {
                                    "type": "object",
                                    "properties": {
                                        "data": {
                                            "type": "object"
                                        },
                                        "pagination": {
                                            "type": "object"
                                        }
                                    }
                                }
                            ]
                        }
                    }
                }
            }
        },
        "/auth/refresh": {
            "post": {
                "description": "Refresh user",
                "consumes": [
                    "application/json"
                ],
                "produces": [
                    "application/json"
                ],
                "tags": [
                    "auth"
                ],
                "summary": "Refresh user",
                "parameters": [
                    {
                        "description": "user information",
                        "name": "user",
                        "in": "body",
                        "required": true,
                        "schema": {
                            "$ref": "#/definitions/dto.RefreshTokenRequestBody"
                        }
                    }
                ],
                "responses": {
                    "200": {
                        "description": "user successfully Refresh in",
                        "schema": {
                            "allOf": [
                                {
                                    "$ref": "#/definitions/httpResponse.HttpResponse"
                                },
                                {
                                    "type": "object",
                                    "properties": {
                                        "data": {
                                            "$ref": "#/definitions/dto.TokenResponseBody"
                                        },
                                        "pagination": {
                                            "type": "object"
                                        }
                                    }
                                }
                            ]
                        }
                    },
                    "400": {
                        "description": "your request is invalid",
                        "schema": {
                            "allOf": [
                                {
                                    "$ref": "#/definitions/httpResponse.HttpResponse"
                                },
                                {
                                    "type": "object",
                                    "properties": {
                                        "data": {
                                            "type": "object"
                                        },
                                        "pagination": {
                                            "type": "object"
                                        }
                                    }
                                }
                            ]
                        }
                    },
                    "401": {
                        "description": "your request is unauthorized",
                        "schema": {
                            "allOf": [
                                {
                                    "$ref": "#/definitions/httpResponse.HttpResponse"
                                },
                                {
                                    "type": "object",
                                    "properties": {
                                        "data": {
                                            "type": "object"
                                        },
                                        "pagination": {
                                            "type": "object"
                                        }
                                    }
                                }
                            ]
                        }
                    },
                    "404": {
                        "description": "user not found",
                        "schema": {
                            "allOf": [
                                {
                                    "$ref": "#/definitions/httpResponse.HttpResponse"
                                },
                                {
                                    "type": "object",
                                    "properties": {
                                        "data": {
                                            "type": "object"
                                        },
                                        "pagination": {
                                            "type": "object"
                                        }
                                    }
                                }
                            ]
                        }
                    },
                    "500": {
                        "description": "system cannot refresh user",
                        "schema": {
                            "allOf": [
                                {
                                    "$ref": "#/definitions/httpResponse.HttpResponse"
                                },
                                {
                                    "type": "object",
                                    "properties": {
                                        "data": {
                                            "type": "object"
                                        },
                                        "pagination": {
                                            "type": "object"
                                        }
                                    }
                                }
                            ]
                        }
                    }
                }
            }
        },
        "/auth/register": {
            "post": {
                "description": "Register new user",
                "consumes": [
                    "application/json"
                ],
                "produces": [
                    "application/json"
                ],
                "tags": [
                    "auth"
                ],
                "summary": "Register new user",
                "parameters": [
                    {
                        "description": "user information",
                        "name": "user",
                        "in": "body",
                        "required": true,
                        "schema": {
                            "$ref": "#/definitions/dto.RegisterRequestBody"
                        }
                    }
                ],
                "responses": {
                    "201": {
                        "description": "user successfully registered",
                        "schema": {
                            "allOf": [
                                {
                                    "$ref": "#/definitions/httpResponse.HttpResponse"
                                },
                                {
                                    "type": "object",
                                    "properties": {
                                        "data": {
                                            "$ref": "#/definitions/dto.TokenWithUserInformationResponseBody"
                                        },
                                        "pagination": {
                                            "type": "object"
                                        }
                                    }
                                }
                            ]
                        }
                    },
                    "400": {
                        "description": "your request is invalid",
                        "schema": {
                            "allOf": [
                                {
                                    "$ref": "#/definitions/httpResponse.HttpResponse"
                                },
                                {
                                    "type": "object",
                                    "properties": {
                                        "data": {
                                            "type": "object"
                                        },
                                        "pagination": {
                                            "type": "object"
                                        }
                                    }
                                }
                            ]
                        }
                    },
                    "500": {
                        "description": "system cannot register user",
                        "schema": {
                            "allOf": [
                                {
                                    "$ref": "#/definitions/httpResponse.HttpResponse"
                                },
                                {
                                    "type": "object",
                                    "properties": {
                                        "data": {
                                            "type": "object"
                                        },
                                        "pagination": {
                                            "type": "object"
                                        }
                                    }
                                }
                            ]
                        }
                    }
                }
            }
        },
        "/dorms": {
            "get": {
                "description": "Retrieve a list of all dorms",
                "produces": [
                    "application/json"
                ],
                "tags": [
                    "dorms"
                ],
                "summary": "Get all dorms",
                "responses": {
                    "200": {
                        "description": "All dorms retrieved successfully",
                        "schema": {
                            "allOf": [
                                {
                                    "$ref": "#/definitions/httpResponse.HttpResponse"
                                },
                                {
                                    "type": "object",
                                    "properties": {
                                        "data": {
                                            "type": "array",
                                            "items": {
                                                "$ref": "#/definitions/domain.Dorm"
                                            }
                                        },
                                        "pagination": {
                                            "type": "object"
                                        }
                                    }
                                }
                            ]
                        }
                    },
                    "401": {
                        "description": "your request is unauthorized",
                        "schema": {
                            "allOf": [
                                {
                                    "$ref": "#/definitions/httpResponse.HttpResponse"
                                },
                                {
                                    "type": "object",
                                    "properties": {
                                        "data": {
                                            "type": "object"
                                        },
                                        "pagination": {
                                            "type": "object"
                                        }
                                    }
                                }
                            ]
                        }
                    },
                    "500": {
                        "description": "Failed to retrieve dorms",
                        "schema": {
                            "allOf": [
                                {
                                    "$ref": "#/definitions/httpResponse.HttpResponse"
                                },
                                {
                                    "type": "object",
                                    "properties": {
                                        "data": {
                                            "type": "object"
                                        },
                                        "pagination": {
                                            "type": "object"
                                        }
                                    }
                                }
                            ]
                        }
                    }
                }
            },
            "post": {
                "security": [
                    {
                        "Bearer": []
                    }
                ],
                "description": "Add a new room to the database with the given details",
                "consumes": [
                    "application/json"
                ],
                "produces": [
                    "application/json"
                ],
                "tags": [
                    "dorms"
                ],
                "summary": "Create a new dorm",
                "parameters": [
                    {
                        "description": "Dorm information",
                        "name": "dorm",
                        "in": "body",
                        "required": true,
                        "schema": {
                            "$ref": "#/definitions/dto.DormRequestBody"
                        }
                    }
                ],
                "responses": {
                    "201": {
                        "description": "Dorm successfully created",
                        "schema": {
                            "allOf": [
                                {
                                    "$ref": "#/definitions/httpResponse.HttpResponse"
                                },
                                {
                                    "type": "object",
                                    "properties": {
                                        "data": {
                                            "$ref": "#/definitions/domain.Dorm"
                                        },
                                        "pagination": {
                                            "type": "object"
                                        }
                                    }
                                }
                            ]
                        }
                    },
                    "400": {
                        "description": "Your request is invalid",
                        "schema": {
                            "allOf": [
                                {
                                    "$ref": "#/definitions/httpResponse.HttpResponse"
                                },
                                {
                                    "type": "object",
                                    "properties": {
                                        "data": {
                                            "type": "object"
                                        },
                                        "pagination": {
                                            "type": "object"
                                        }
                                    }
                                }
                            ]
                        }
                    },
                    "401": {
                        "description": "your request is unauthorized",
                        "schema": {
                            "allOf": [
                                {
                                    "$ref": "#/definitions/httpResponse.HttpResponse"
                                },
                                {
                                    "type": "object",
                                    "properties": {
                                        "data": {
                                            "type": "object"
                                        },
                                        "pagination": {
                                            "type": "object"
                                        }
                                    }
                                }
                            ]
                        }
                    },
                    "500": {
                        "description": "Failed to save dorm",
                        "schema": {
                            "allOf": [
                                {
                                    "$ref": "#/definitions/httpResponse.HttpResponse"
                                },
                                {
                                    "type": "object",
                                    "properties": {
                                        "data": {
                                            "type": "object"
                                        },
                                        "pagination": {
                                            "type": "object"
                                        }
                                    }
                                }
                            ]
                        }
                    }
                }
            }
        },
        "/dorms/{id}": {
            "get": {
                "description": "Retrieve a specific dorm based on its ID",
                "produces": [
                    "application/json"
                ],
                "tags": [
                    "dorms"
                ],
                "summary": "Get a dorm by ID",
                "parameters": [
                    {
                        "type": "string",
                        "description": "DormID",
                        "name": "id",
                        "in": "path",
                        "required": true
                    }
                ],
                "responses": {
                    "200": {
                        "description": "Dorm data successfully retrieved",
                        "schema": {
                            "allOf": [
                                {
                                    "$ref": "#/definitions/httpResponse.HttpResponse"
                                },
                                {
                                    "type": "object",
                                    "properties": {
                                        "data": {
                                            "$ref": "#/definitions/domain.Dorm"
                                        },
                                        "pagination": {
                                            "type": "object"
                                        }
                                    }
                                }
                            ]
                        }
                    },
                    "400": {
                        "description": "Incorrect UUID format",
                        "schema": {
                            "allOf": [
                                {
                                    "$ref": "#/definitions/httpResponse.HttpResponse"
                                },
                                {
                                    "type": "object",
                                    "properties": {
                                        "data": {
                                            "type": "object"
                                        },
                                        "pagination": {
                                            "type": "object"
                                        }
                                    }
                                }
                            ]
                        }
                    },
                    "401": {
                        "description": "your request is unauthorized",
                        "schema": {
                            "allOf": [
                                {
                                    "$ref": "#/definitions/httpResponse.HttpResponse"
                                },
                                {
                                    "type": "object",
                                    "properties": {
                                        "data": {
                                            "type": "object"
                                        },
                                        "pagination": {
                                            "type": "object"
                                        }
                                    }
                                }
                            ]
                        }
                    },
                    "404": {
                        "description": "Dorm not found",
                        "schema": {
                            "allOf": [
                                {
                                    "$ref": "#/definitions/httpResponse.HttpResponse"
                                },
                                {
                                    "type": "object",
                                    "properties": {
                                        "data": {
                                            "type": "object"
                                        },
                                        "pagination": {
                                            "type": "object"
                                        }
                                    }
                                }
                            ]
                        }
                    },
                    "500": {
                        "description": "Server failed to retrieve dorm",
                        "schema": {
                            "allOf": [
                                {
                                    "$ref": "#/definitions/httpResponse.HttpResponse"
                                },
                                {
                                    "type": "object",
                                    "properties": {
                                        "data": {
                                            "type": "object"
                                        },
                                        "pagination": {
                                            "type": "object"
                                        }
                                    }
                                }
                            ]
                        }
                    }
                }
            },
            "delete": {
                "security": [
                    {
                        "Bearer": []
                    }
                ],
                "description": "Removes a dorm from the database based on the give ID",
                "produces": [
                    "application/json"
                ],
                "tags": [
                    "dorms"
                ],
                "summary": "Delete a dorm",
                "parameters": [
                    {
                        "type": "string",
                        "description": "DormID",
                        "name": "id",
                        "in": "path",
                        "required": true
                    }
                ],
                "responses": {
                    "200": {
                        "description": "Dorm successfully deleted",
                        "schema": {
                            "allOf": [
                                {
                                    "$ref": "#/definitions/httpResponse.HttpResponse"
                                },
                                {
                                    "type": "object",
                                    "properties": {
                                        "data": {
                                            "type": "object"
                                        },
                                        "pagination": {
                                            "type": "object"
                                        }
                                    }
                                }
                            ]
                        }
                    },
                    "400": {
                        "description": "Incorrect UUID format",
                        "schema": {
                            "allOf": [
                                {
                                    "$ref": "#/definitions/httpResponse.HttpResponse"
                                },
                                {
                                    "type": "object",
                                    "properties": {
                                        "data": {
                                            "type": "object"
                                        },
                                        "pagination": {
                                            "type": "object"
                                        }
                                    }
                                }
                            ]
                        }
                    },
                    "401": {
                        "description": "your request is unauthorized",
                        "schema": {
                            "allOf": [
                                {
                                    "$ref": "#/definitions/httpResponse.HttpResponse"
                                },
                                {
                                    "type": "object",
                                    "properties": {
                                        "data": {
                                            "type": "object"
                                        },
                                        "pagination": {
                                            "type": "object"
                                        }
                                    }
                                }
                            ]
                        }
                    },
                    "404": {
                        "description": "Dorm not found",
                        "schema": {
                            "allOf": [
                                {
                                    "$ref": "#/definitions/httpResponse.HttpResponse"
                                },
                                {
                                    "type": "object",
                                    "properties": {
                                        "data": {
                                            "type": "object"
                                        },
                                        "pagination": {
                                            "type": "object"
                                        }
                                    }
                                }
                            ]
                        }
                    },
                    "500": {
                        "description": "Failed to delete dorm",
                        "schema": {
                            "allOf": [
                                {
                                    "$ref": "#/definitions/httpResponse.HttpResponse"
                                },
                                {
                                    "type": "object",
                                    "properties": {
                                        "data": {
                                            "type": "object"
                                        },
                                        "pagination": {
                                            "type": "object"
                                        }
                                    }
                                }
                            ]
                        }
                    }
                }
            },
            "patch": {
                "security": [
                    {
                        "Bearer": []
                    }
                ],
                "description": "Modifies an existing room's details based on the given ID",
                "consumes": [
                    "application/json"
                ],
                "produces": [
                    "application/json"
                ],
                "tags": [
                    "dorms"
                ],
                "summary": "Update an existing dorm",
                "parameters": [
                    {
                        "type": "string",
                        "description": "DormID",
                        "name": "id",
                        "in": "path",
                        "required": true
                    },
                    {
                        "description": "Updated Room Data",
                        "name": "dorm",
                        "in": "body",
                        "required": true,
                        "schema": {
                            "$ref": "#/definitions/dto.DormRequestBody"
                        }
                    }
                ],
                "responses": {
                    "200": {
                        "description": "Dorm data updated successfully",
                        "schema": {
                            "allOf": [
                                {
                                    "$ref": "#/definitions/httpResponse.HttpResponse"
                                },
                                {
                                    "type": "object",
                                    "properties": {
                                        "data": {
                                            "$ref": "#/definitions/domain.Dorm"
                                        },
                                        "pagination": {
                                            "type": "object"
                                        }
                                    }
                                }
                            ]
                        }
                    },
                    "400": {
                        "description": "Invalid Request",
                        "schema": {
                            "allOf": [
                                {
                                    "$ref": "#/definitions/httpResponse.HttpResponse"
                                },
                                {
                                    "type": "object",
                                    "properties": {
                                        "data": {
                                            "type": "object"
                                        },
                                        "pagination": {
                                            "type": "object"
                                        }
                                    }
                                }
                            ]
                        }
                    },
                    "401": {
                        "description": "your request is unauthorized",
                        "schema": {
                            "allOf": [
                                {
                                    "$ref": "#/definitions/httpResponse.HttpResponse"
                                },
                                {
                                    "type": "object",
                                    "properties": {
                                        "data": {
                                            "type": "object"
                                        },
                                        "pagination": {
                                            "type": "object"
                                        }
                                    }
                                }
                            ]
                        }
                    },
                    "404": {
                        "description": "Dorm not found",
                        "schema": {
                            "allOf": [
                                {
                                    "$ref": "#/definitions/httpResponse.HttpResponse"
                                },
                                {
                                    "type": "object",
                                    "properties": {
                                        "data": {
                                            "type": "object"
                                        },
                                        "pagination": {
                                            "type": "object"
                                        }
                                    }
                                }
                            ]
                        }
                    },
                    "500": {
                        "description": "Server failed to update dorm",
                        "schema": {
                            "allOf": [
                                {
                                    "$ref": "#/definitions/httpResponse.HttpResponse"
                                },
                                {
                                    "type": "object",
                                    "properties": {
                                        "data": {
                                            "type": "object"
                                        },
                                        "pagination": {
                                            "type": "object"
                                        }
                                    }
                                }
                            ]
                        }
                    }
                }
            }
        },
        "/history/bydorm/{id}": {
            "get": {
                "security": [
                    {
                        "Bearer": []
                    }
                ],
                "description": "Retrieve a list of all leasing history by userid",
                "produces": [
                    "application/json"
                ],
                "tags": [
                    "history"
                ],
                "summary": "Get all leasing history by userid",
                "parameters": [
                    {
                        "type": "string",
                        "description": "DormID",
                        "name": "id",
                        "in": "path",
                        "required": true
                    },
                    {
                        "type": "string",
                        "description": "Number of history to be retirved",
                        "name": "limit",
                        "in": "query",
                        "required": true
                    },
                    {
                        "type": "string",
                        "description": "Page to retrive",
                        "name": "page",
                        "in": "query",
                        "required": true
                    }
                ],
                "responses": {
                    "200": {
                        "description": "Retrive history successfully",
                        "schema": {
                            "allOf": [
                                {
                                    "$ref": "#/definitions/httpResponse.HttpResponse"
                                },
                                {
                                    "type": "object",
                                    "properties": {
                                        "data": {
                                            "type": "array",
                                            "items": {
                                                "$ref": "#/definitions/domain.LeasingHistory"
                                            }
                                        },
                                        "pagination": {
                                            "$ref": "#/definitions/dto.PaginationResponseBody"
                                        }
                                    }
                                }
                            ]
                        }
                    },
                    "400": {
                        "description": "Incorrect UUID format or limit parameter is incorrect or page parameter is incorrect or page exceeded",
                        "schema": {
                            "allOf": [
                                {
                                    "$ref": "#/definitions/httpResponse.HttpResponse"
                                },
                                {
                                    "type": "object",
                                    "properties": {
                                        "data": {
                                            "type": "object"
                                        },
                                        "pagination": {
                                            "type": "object"
                                        }
                                    }
                                }
                            ]
                        }
                    },
                    "401": {
                        "description": "your request is unauthorized",
                        "schema": {
                            "allOf": [
                                {
                                    "$ref": "#/definitions/httpResponse.HttpResponse"
                                },
                                {
                                    "type": "object",
                                    "properties": {
                                        "data": {
                                            "type": "object"
                                        },
                                        "pagination": {
                                            "type": "object"
                                        }
                                    }
                                }
                            ]
                        }
                    },
                    "404": {
                        "description": "leasing history not found",
                        "schema": {
                            "allOf": [
                                {
                                    "$ref": "#/definitions/httpResponse.HttpResponse"
                                },
                                {
                                    "type": "object",
                                    "properties": {
                                        "data": {
                                            "type": "object"
                                        },
                                        "pagination": {
                                            "type": "object"
                                        }
                                    }
                                }
                            ]
                        }
                    },
                    "500": {
                        "description": "Can not parse UUID",
                        "schema": {
                            "allOf": [
                                {
                                    "$ref": "#/definitions/httpResponse.HttpResponse"
                                },
                                {
                                    "type": "object",
                                    "properties": {
                                        "data": {
                                            "type": "object"
                                        },
                                        "pagination": {
                                            "type": "object"
                                        }
                                    }
                                }
                            ]
                        }
                    }
                }
            }
        },
        "/history/me": {
            "get": {
                "security": [
                    {
                        "Bearer": []
                    }
                ],
                "description": "Retrieve a list of all leasing history by userid",
                "produces": [
                    "application/json"
                ],
                "tags": [
                    "history"
                ],
                "summary": "Get all leasing history by userid",
                "parameters": [
                    {
                        "type": "string",
                        "description": "Number of history to be retirved",
                        "name": "limit",
                        "in": "query",
                        "required": true
                    },
                    {
                        "type": "string",
                        "description": "Page to retrive",
                        "name": "page",
                        "in": "query",
                        "required": true
                    }
                ],
                "responses": {
                    "200": {
                        "description": "Retrive history successfully",
                        "schema": {
                            "allOf": [
                                {
                                    "$ref": "#/definitions/httpResponse.HttpResponse"
                                },
                                {
                                    "type": "object",
                                    "properties": {
                                        "data": {
                                            "type": "array",
                                            "items": {
                                                "$ref": "#/definitions/domain.LeasingHistory"
                                            }
                                        },
                                        "pagination": {
                                            "$ref": "#/definitions/dto.PaginationResponseBody"
                                        }
                                    }
                                }
                            ]
                        }
                    },
                    "400": {
                        "description": "Incorrect UUID format or limit parameter is incorrect or page parameter is incorrect or page exceeded",
                        "schema": {
                            "allOf": [
                                {
                                    "$ref": "#/definitions/httpResponse.HttpResponse"
                                },
                                {
                                    "type": "object",
                                    "properties": {
                                        "data": {
                                            "type": "object"
                                        },
                                        "pagination": {
                                            "type": "object"
                                        }
                                    }
                                }
                            ]
                        }
                    },
                    "401": {
                        "description": "your request is unauthorized",
                        "schema": {
                            "allOf": [
                                {
                                    "$ref": "#/definitions/httpResponse.HttpResponse"
                                },
                                {
                                    "type": "object",
                                    "properties": {
                                        "data": {
                                            "type": "object"
                                        },
                                        "pagination": {
                                            "type": "object"
                                        }
                                    }
                                }
                            ]
                        }
                    },
                    "404": {
                        "description": "leasing history not found",
                        "schema": {
                            "allOf": [
                                {
                                    "$ref": "#/definitions/httpResponse.HttpResponse"
                                },
                                {
                                    "type": "object",
                                    "properties": {
                                        "data": {
                                            "type": "object"
                                        },
                                        "pagination": {
                                            "type": "object"
                                        }
                                    }
                                }
                            ]
                        }
                    }
                }
            }
        },
        "/history/{id}": {
            "post": {
                "security": [
                    {
                        "Bearer": []
                    }
                ],
                "description": "Add a new leasing history to the database",
                "produces": [
                    "application/json"
                ],
                "tags": [
                    "history"
                ],
                "summary": "Create a new leasing history",
                "parameters": [
                    {
                        "type": "string",
                        "description": "DormID",
                        "name": "id",
                        "in": "path",
                        "required": true
                    }
                ],
                "responses": {
                    "201": {
                        "description": "Dorm successfully created",
                        "schema": {
                            "allOf": [
                                {
                                    "$ref": "#/definitions/httpResponse.HttpResponse"
                                },
                                {
                                    "type": "object",
                                    "properties": {
                                        "data": {
                                            "$ref": "#/definitions/domain.LeasingHistory"
                                        },
                                        "pagination": {
                                            "type": "object"
                                        }
                                    }
                                }
                            ]
                        }
                    },
                    "400": {
                        "description": "Incorrect UUID format",
                        "schema": {
                            "allOf": [
                                {
                                    "$ref": "#/definitions/httpResponse.HttpResponse"
                                },
                                {
                                    "type": "object",
                                    "properties": {
                                        "data": {
                                            "type": "object"
                                        },
                                        "pagination": {
                                            "type": "object"
                                        }
                                    }
                                }
                            ]
                        }
                    },
                    "401": {
                        "description": "your request is unauthorized",
                        "schema": {
                            "allOf": [
                                {
                                    "$ref": "#/definitions/httpResponse.HttpResponse"
                                },
                                {
                                    "type": "object",
                                    "properties": {
                                        "data": {
                                            "type": "object"
                                        },
                                        "pagination": {
                                            "type": "object"
                                        }
                                    }
                                }
                            ]
                        }
                    },
                    "404": {
                        "description": "Dorm not found or leasing history not found",
                        "schema": {
                            "allOf": [
                                {
                                    "$ref": "#/definitions/httpResponse.HttpResponse"
                                },
                                {
                                    "type": "object",
                                    "properties": {
                                        "data": {
                                            "type": "object"
                                        },
                                        "pagination": {
                                            "type": "object"
                                        }
                                    }
                                }
                            ]
                        }
                    },
                    "500": {
                        "description": "Can not parse UUID or failed to save leasing history to database",
                        "schema": {
                            "allOf": [
                                {
                                    "$ref": "#/definitions/httpResponse.HttpResponse"
                                },
                                {
                                    "type": "object",
                                    "properties": {
                                        "data": {
                                            "type": "object"
                                        },
                                        "pagination": {
                                            "type": "object"
                                        }
                                    }
                                }
                            ]
                        }
                    }
                }
            },
            "delete": {
                "security": [
                    {
                        "Bearer": []
                    }
                ],
                "description": "Delete a leasing history in the database",
                "produces": [
                    "application/json"
                ],
                "tags": [
                    "history"
                ],
                "summary": "Delete a leasing history",
                "parameters": [
                    {
                        "type": "string",
                        "description": "LeasingHistoryId",
                        "name": "id",
                        "in": "path",
                        "required": true
                    }
                ],
                "responses": {
                    "200": {
                        "description": "Delete successfully",
                        "schema": {
                            "allOf": [
                                {
                                    "$ref": "#/definitions/httpResponse.HttpResponse"
                                },
                                {
                                    "type": "object",
                                    "properties": {
                                        "data": {
                                            "type": "object"
                                        },
                                        "pagination": {
                                            "type": "object"
                                        }
                                    }
                                }
                            ]
                        }
                    },
                    "400": {
                        "description": "Incorrect UUID format",
                        "schema": {
                            "allOf": [
                                {
                                    "$ref": "#/definitions/httpResponse.HttpResponse"
                                },
                                {
                                    "type": "object",
                                    "properties": {
                                        "data": {
                                            "type": "object"
                                        },
                                        "pagination": {
                                            "type": "object"
                                        }
                                    }
                                }
                            ]
                        }
                    },
                    "401": {
                        "description": "your request is unauthorized",
                        "schema": {
                            "allOf": [
                                {
                                    "$ref": "#/definitions/httpResponse.HttpResponse"
                                },
                                {
                                    "type": "object",
                                    "properties": {
                                        "data": {
                                            "type": "object"
                                        },
                                        "pagination": {
                                            "type": "object"
                                        }
                                    }
                                }
                            ]
                        }
                    },
                    "404": {
                        "description": "leasing history not found",
                        "schema": {
                            "allOf": [
                                {
                                    "$ref": "#/definitions/httpResponse.HttpResponse"
                                },
                                {
                                    "type": "object",
                                    "properties": {
                                        "data": {
                                            "type": "object"
                                        },
                                        "pagination": {
                                            "type": "object"
                                        }
                                    }
                                }
                            ]
                        }
                    },
                    "500": {
                        "description": "Can not parse UUID or Failed to delete leasing history",
                        "schema": {
                            "allOf": [
                                {
                                    "$ref": "#/definitions/httpResponse.HttpResponse"
                                },
                                {
                                    "type": "object",
                                    "properties": {
                                        "data": {
                                            "type": "object"
                                        },
                                        "pagination": {
                                            "type": "object"
                                        }
                                    }
                                }
                            ]
                        }
                    }
                }
            },
            "patch": {
                "security": [
                    {
                        "Bearer": []
                    }
                ],
                "description": "Delete a leasing history in the database",
                "produces": [
                    "application/json"
                ],
                "tags": [
                    "history"
                ],
                "summary": "Delete a leasing history",
                "parameters": [
                    {
                        "type": "string",
                        "description": "LeasingHistoryId",
                        "name": "id",
                        "in": "path",
                        "required": true
                    }
                ],
                "responses": {
                    "200": {
                        "description": "Set end timestamp successfully",
                        "schema": {
                            "allOf": [
                                {
                                    "$ref": "#/definitions/httpResponse.HttpResponse"
                                },
                                {
                                    "type": "object",
                                    "properties": {
                                        "data": {
                                            "type": "object"
                                        },
                                        "pagination": {
                                            "type": "object"
                                        }
                                    }
                                }
                            ]
                        }
                    },
                    "400": {
                        "description": "Incorrect UUID format",
                        "schema": {
                            "allOf": [
                                {
                                    "$ref": "#/definitions/httpResponse.HttpResponse"
                                },
                                {
                                    "type": "object",
                                    "properties": {
                                        "data": {
                                            "type": "object"
                                        },
                                        "pagination": {
                                            "type": "object"
                                        }
                                    }
                                }
                            ]
                        }
                    },
                    "401": {
                        "description": "your request is unauthorized",
                        "schema": {
                            "allOf": [
                                {
                                    "$ref": "#/definitions/httpResponse.HttpResponse"
                                },
                                {
                                    "type": "object",
                                    "properties": {
                                        "data": {
                                            "type": "object"
                                        },
                                        "pagination": {
                                            "type": "object"
                                        }
                                    }
                                }
                            ]
                        }
                    },
                    "404": {
                        "description": "leasing history not found",
                        "schema": {
                            "allOf": [
                                {
                                    "$ref": "#/definitions/httpResponse.HttpResponse"
                                },
                                {
                                    "type": "object",
                                    "properties": {
                                        "data": {
                                            "type": "object"
                                        },
                                        "pagination": {
                                            "type": "object"
                                        }
                                    }
                                }
                            ]
                        }
                    },
                    "500": {
                        "description": "Can not parse UUID or Failed to update leasing history",
                        "schema": {
                            "allOf": [
                                {
                                    "$ref": "#/definitions/httpResponse.HttpResponse"
                                },
                                {
                                    "type": "object",
                                    "properties": {
                                        "data": {
                                            "type": "object"
                                        },
                                        "pagination": {
                                            "type": "object"
                                        }
                                    }
                                }
                            ]
                        }
                    }
                }
            }
        },
        "/user": {
            "patch": {
                "security": [
                    {
                        "Bearer": []
                    }
                ],
                "description": "Update user information",
                "consumes": [
                    "application/json"
                ],
                "produces": [
                    "application/json"
                ],
                "tags": [
                    "user"
                ],
                "summary": "Update user information",
                "parameters": [
                    {
                        "description": "user information",
                        "name": "user",
                        "in": "body",
                        "required": true,
                        "schema": {
                            "$ref": "#/definitions/dto.UserInformationRequestBody"
                        }
                    }
                ],
                "responses": {
                    "200": {
                        "description": "user successfully updated account information",
                        "schema": {
                            "allOf": [
                                {
                                    "$ref": "#/definitions/httpResponse.HttpResponse"
                                },
                                {
                                    "type": "object",
                                    "properties": {
                                        "data": {
                                            "$ref": "#/definitions/domain.User"
                                        },
                                        "pagination": {
                                            "type": "object"
                                        }
                                    }
                                }
                            ]
                        }
                    },
                    "400": {
                        "description": "your request is invalid",
                        "schema": {
                            "allOf": [
                                {
                                    "$ref": "#/definitions/httpResponse.HttpResponse"
                                },
                                {
                                    "type": "object",
                                    "properties": {
                                        "data": {
                                            "type": "object"
                                        },
                                        "pagination": {
                                            "type": "object"
                                        }
                                    }
                                }
                            ]
                        }
                    },
                    "401": {
                        "description": "your request is unauthorized",
                        "schema": {
                            "allOf": [
                                {
                                    "$ref": "#/definitions/httpResponse.HttpResponse"
                                },
                                {
                                    "type": "object",
                                    "properties": {
                                        "data": {
                                            "type": "object"
                                        },
                                        "pagination": {
                                            "type": "object"
                                        }
                                    }
                                }
                            ]
                        }
                    },
                    "500": {
                        "description": "system cannot update your account information",
                        "schema": {
                            "allOf": [
                                {
                                    "$ref": "#/definitions/httpResponse.HttpResponse"
                                },
                                {
                                    "type": "object",
                                    "properties": {
                                        "data": {
                                            "type": "object"
                                        },
                                        "pagination": {
                                            "type": "object"
                                        }
                                    }
                                }
                            ]
                        }
                    }
                }
            }
        },
        "/user/": {
            "delete": {
                "security": [
                    {
                        "Bearer": []
                    }
                ],
                "description": "Delete a user account",
                "consumes": [
                    "application/json"
                ],
                "produces": [
                    "application/json"
                ],
                "tags": [
                    "user"
                ],
                "summary": "Delete a user account",
                "responses": {
                    "200": {
                        "description": "account successfully deleted",
                        "schema": {
                            "allOf": [
                                {
                                    "$ref": "#/definitions/httpResponse.HttpResponse"
                                },
                                {
                                    "type": "object",
                                    "properties": {
                                        "data": {
                                            "type": "object"
                                        },
                                        "pagination": {
                                            "type": "object"
                                        }
                                    }
                                }
                            ]
                        }
                    },
                    "401": {
                        "description": "your request is unauthorized",
                        "schema": {
                            "allOf": [
                                {
                                    "$ref": "#/definitions/httpResponse.HttpResponse"
                                },
                                {
                                    "type": "object",
                                    "properties": {
                                        "data": {
                                            "type": "object"
                                        },
                                        "pagination": {
                                            "type": "object"
                                        }
                                    }
                                }
                            ]
                        }
                    },
                    "500": {
                        "description": "cannot parse uuid or cannot delete user",
                        "schema": {
                            "allOf": [
                                {
                                    "$ref": "#/definitions/httpResponse.HttpResponse"
                                },
                                {
                                    "type": "object",
                                    "properties": {
                                        "data": {
                                            "type": "object"
                                        },
                                        "pagination": {
                                            "type": "object"
                                        }
                                    }
                                }
                            ]
                        }
                    }
                }
            }
        },
        "/user/me": {
            "get": {
                "security": [
                    {
                        "Bearer": []
                    }
                ],
                "description": "Get user information",
                "consumes": [
                    "application/json"
                ],
                "produces": [
                    "application/json"
                ],
                "tags": [
                    "user"
                ],
                "summary": "Get user information",
                "responses": {
                    "200": {
                        "description": "get user information successfully",
                        "schema": {
                            "allOf": [
                                {
                                    "$ref": "#/definitions/httpResponse.HttpResponse"
                                },
                                {
                                    "type": "object",
                                    "properties": {
                                        "data": {
                                            "$ref": "#/definitions/domain.User"
                                        },
                                        "pagination": {
                                            "type": "object"
                                        }
                                    }
                                }
                            ]
                        }
                    },
                    "401": {
                        "description": "your request is unauthorized",
                        "schema": {
                            "allOf": [
                                {
                                    "$ref": "#/definitions/httpResponse.HttpResponse"
                                },
                                {
                                    "type": "object",
                                    "properties": {
                                        "data": {
                                            "type": "object"
                                        },
                                        "pagination": {
                                            "type": "object"
                                        }
                                    }
                                }
                            ]
                        }
                    },
                    "500": {
                        "description": "system cannot get user information",
                        "schema": {
                            "allOf": [
                                {
                                    "$ref": "#/definitions/httpResponse.HttpResponse"
                                },
                                {
                                    "type": "object",
                                    "properties": {
                                        "data": {
                                            "type": "object"
                                        },
                                        "pagination": {
                                            "type": "object"
                                        }
                                    }
                                }
                            ]
                        }
                    }
                }
            }
        },
        "/user/newpassword": {
            "post": {
                "description": "Reset password",
                "consumes": [
                    "application/json"
                ],
                "produces": [
                    "application/json"
                ],
                "tags": [
                    "user"
                ],
                "summary": "Reset password",
                "parameters": [
                    {
                        "description": "token",
                        "name": "user",
                        "in": "body",
                        "required": true,
                        "schema": {
                            "$ref": "#/definitions/dto.ResetPasswordRequestBody"
                        }
                    }
                ],
                "responses": {
                    "200": {
                        "description": "password reset successfully",
                        "schema": {
                            "allOf": [
                                {
                                    "$ref": "#/definitions/httpResponse.HttpResponse"
                                },
                                {
                                    "type": "object",
                                    "properties": {
                                        "data": {
                                            "$ref": "#/definitions/dto.TokenWithUserInformationResponseBody"
                                        },
                                        "pagination": {
                                            "type": "object"
                                        }
                                    }
                                }
                            ]
                        }
                    },
                    "400": {
                        "description": "your request is invalid",
                        "schema": {
                            "allOf": [
                                {
                                    "$ref": "#/definitions/httpResponse.HttpResponse"
                                },
                                {
                                    "type": "object",
                                    "properties": {
                                        "data": {
                                            "type": "object"
                                        },
                                        "pagination": {
                                            "type": "object"
                                        }
                                    }
                                }
                            ]
                        }
                    },
                    "500": {
                        "description": "system cannot reset password",
                        "schema": {
                            "allOf": [
                                {
                                    "$ref": "#/definitions/httpResponse.HttpResponse"
                                },
                                {
                                    "type": "object",
                                    "properties": {
                                        "data": {
                                            "type": "object"
                                        },
                                        "pagination": {
                                            "type": "object"
                                        }
                                    }
                                }
                            ]
                        }
                    }
                }
            }
        },
        "/user/resetpassword": {
            "post": {
                "description": "Resend verification email",
                "consumes": [
                    "application/json"
                ],
                "produces": [
                    "application/json"
                ],
                "tags": [
                    "user"
                ],
                "summary": "Resend verification email",
                "parameters": [
                    {
                        "description": "token",
                        "name": "user",
                        "in": "body",
                        "required": true,
                        "schema": {
                            "$ref": "#/definitions/dto.ResetPasswordCreateRequestBody"
                        }
                    }
                ],
                "responses": {
                    "200": {
                        "description": "email is sent to user successfully",
                        "schema": {
                            "allOf": [
                                {
                                    "$ref": "#/definitions/httpResponse.HttpResponse"
                                },
                                {
                                    "type": "object",
                                    "properties": {
                                        "data": {
                                            "type": "object"
                                        },
                                        "pagination": {
                                            "type": "object"
                                        }
                                    }
                                }
                            ]
                        }
                    },
                    "400": {
                        "description": "your request is invalid",
                        "schema": {
                            "allOf": [
                                {
                                    "$ref": "#/definitions/httpResponse.HttpResponse"
                                },
                                {
                                    "type": "object",
                                    "properties": {
                                        "data": {
                                            "type": "object"
                                        },
                                        "pagination": {
                                            "type": "object"
                                        }
                                    }
                                }
                            ]
                        }
                    },
                    "500": {
                        "description": "system cannot resend verification email",
                        "schema": {
                            "allOf": [
                                {
                                    "$ref": "#/definitions/httpResponse.HttpResponse"
                                },
                                {
                                    "type": "object",
                                    "properties": {
                                        "data": {
                                            "type": "object"
                                        },
                                        "pagination": {
                                            "type": "object"
                                        }
                                    }
                                }
                            ]
                        }
                    }
                }
            }
        },
        "/user/verify": {
            "post": {
                "description": "Verify email",
                "consumes": [
                    "application/json"
                ],
                "produces": [
                    "application/json"
                ],
                "tags": [
                    "user"
                ],
                "summary": "Verify email",
                "parameters": [
                    {
                        "description": "token",
                        "name": "user",
                        "in": "body",
                        "required": true,
                        "schema": {
                            "$ref": "#/definitions/dto.VerifyRequestBody"
                        }
                    }
                ],
                "responses": {
                    "200": {
                        "description": "email is verified successfully",
                        "schema": {
                            "allOf": [
                                {
                                    "$ref": "#/definitions/httpResponse.HttpResponse"
                                },
                                {
                                    "type": "object",
                                    "properties": {
                                        "data": {
                                            "$ref": "#/definitions/dto.TokenWithUserInformationResponseBody"
                                        },
                                        "pagination": {
                                            "type": "object"
                                        }
                                    }
                                }
                            ]
                        }
                    },
                    "400": {
                        "description": "your request is invalid",
                        "schema": {
                            "allOf": [
                                {
                                    "$ref": "#/definitions/httpResponse.HttpResponse"
                                },
                                {
                                    "type": "object",
                                    "properties": {
                                        "data": {
                                            "type": "object"
                                        },
                                        "pagination": {
                                            "type": "object"
                                        }
                                    }
                                }
                            ]
                        }
                    },
                    "401": {
                        "description": "your request is unauthorized",
                        "schema": {
                            "allOf": [
                                {
                                    "$ref": "#/definitions/httpResponse.HttpResponse"
                                },
                                {
                                    "type": "object",
                                    "properties": {
                                        "data": {
                                            "type": "object"
                                        },
                                        "pagination": {
                                            "type": "object"
                                        }
                                    }
                                }
                            ]
                        }
                    },
                    "500": {
                        "description": "system cannot verify your email",
                        "schema": {
                            "allOf": [
                                {
                                    "$ref": "#/definitions/httpResponse.HttpResponse"
                                },
                                {
                                    "type": "object",
                                    "properties": {
                                        "data": {
                                            "type": "object"
                                        },
                                        "pagination": {
                                            "type": "object"
                                        }
                                    }
                                }
                            ]
                        }
                    }
                }
            }
        }
    },
    "definitions": {
        "domain.Address": {
            "type": "object",
            "required": [
                "district",
                "province",
                "subdistrict",
                "zipcode"
            ],
            "properties": {
                "district": {
                    "type": "string"
                },
                "province": {
                    "type": "string"
                },
                "subdistrict": {
                    "type": "string"
                },
                "zipcode": {
                    "type": "string"
                }
            }
        },
        "domain.Dorm": {
            "type": "object",
            "required": [
                "address",
                "bathrooms",
                "bedrooms",
                "name",
                "ownerId",
                "price",
                "size"
            ],
            "properties": {
                "address": {
                    "$ref": "#/definitions/domain.Address"
                },
                "bathrooms": {
                    "type": "integer",
                    "minimum": 0
                },
                "bedrooms": {
                    "type": "integer",
                    "minimum": 0
                },
                "createAt": {
                    "type": "string"
                },
                "description": {
                    "type": "string"
                },
                "id": {
                    "type": "string"
                },
                "name": {
                    "type": "string"
                },
                "owner": {
                    "$ref": "#/definitions/domain.User"
                },
                "ownerId": {
                    "type": "string"
                },
                "price": {
                    "type": "number"
                },
                "rating": {
                    "type": "number",
                    "maximum": 5,
                    "minimum": 0
                },
                "size": {
                    "type": "number"
                },
                "updateAt": {
                    "type": "string"
                }
            }
        },
        "domain.LeasingHistory": {
            "type": "object",
            "properties": {
                "dorm": {
                    "$ref": "#/definitions/domain.Dorm"
                },
                "dorm_id": {
                    "type": "string"
                },
                "end": {
                    "type": "string"
                },
                "id": {
                    "type": "string"
                },
                "lessee": {
                    "$ref": "#/definitions/domain.User"
                },
                "lessee_id": {
                    "type": "string"
                },
                "orders": {
                    "type": "array",
                    "items": {
                        "$ref": "#/definitions/domain.Order"
                    }
                },
                "start": {
                    "type": "string"
                }
            }
        },
        "domain.Lifestyle": {
            "type": "string",
            "enum": [
                "Active",
                "Creative",
                "Social",
                "Relaxed",
                "Football",
                "Basketball",
                "Tennis",
                "Swimming",
                "Running",
                "Cycling",
                "Badminton",
                "Yoga",
                "Gym \u0026 Fitness",
                "Music",
                "Dancing",
                "Photography",
                "Painting",
                "Gaming",
                "Reading",
                "Writing",
                "DIY \u0026 Crafting",
                "Cooking",
                "Extrovert",
                "Introvert",
                "Night Owl",
                "Early Bird",
                "Traveler",
                "Backpacker",
                "Nature Lover",
                "Camping",
                "Beach Lover",
                "Dog Lover",
                "Cat Lover",
                "Freelancer",
                "Entrepreneur",
                "Office Worker",
                "Remote Worker",
                "Student",
                "Self-Employed"
            ],
            "x-enum-varnames": [
                "Active",
                "Creative",
                "Social",
                "Relaxed",
                "Football",
                "Basketball",
                "Tennis",
                "Swimming",
                "Running",
                "Cycling",
                "Badminton",
                "Yoga",
                "GymAndFitness",
                "Music",
                "Dancing",
                "Photography",
                "Painting",
                "Gaming",
                "Reading",
                "Writing",
                "DIYAndCrafting",
                "Cooking",
                "Extrovert",
                "Introvert",
                "NightOwl",
                "EarlyBird",
                "Traveler",
                "Backpacker",
                "NatureLover",
                "Camping",
                "BeachLover",
                "DogLover",
                "CatLover",
                "Freelancer",
                "Entrepreneur",
                "OfficeWorker",
                "RemoteWorker",
                "Student",
                "SelfEmployed"
            ]
        },
        "domain.Order": {
            "type": "object",
            "properties": {
                "leasingHistoryID": {
                    "type": "string"
                }
            }
        },
        "domain.Role": {
            "type": "string",
            "enum": [
                "ADMIN",
                "LESSEE",
                "LESSOR"
            ],
            "x-enum-varnames": [
                "AdminRole",
                "LesseeRole",
                "LessorRole"
            ]
        },
        "domain.User": {
            "type": "object",
            "required": [
                "email",
                "username"
            ],
            "properties": {
                "birthDate": {
                    "type": "string"
                },
                "createAt": {
                    "type": "string"
                },
                "email": {
                    "type": "string"
                },
                "filledPersonalInfo": {
                    "type": "boolean"
                },
                "firstname": {
                    "type": "string"
                },
                "gender": {
                    "type": "string"
                },
                "id": {
                    "type": "string"
                },
                "isStudentVerified": {
                    "type": "boolean"
                },
                "isVerified": {
                    "type": "boolean"
                },
                "lastname": {
                    "type": "string"
                },
                "lifestyles": {
                    "type": "array",
                    "items": {
                        "$ref": "#/definitions/domain.Lifestyle"
                    }
                },
                "nationalID": {
                    "type": "string"
                },
                "phoneNumber": {
                    "type": "string"
                },
                "role": {
                    "$ref": "#/definitions/domain.Role"
                },
                "studentEvidence": {
                    "description": "studentEvidence",
                    "type": "string"
                },
                "updateAt": {
                    "type": "string"
                },
                "username": {
                    "type": "string"
                }
            }
        },
        "dto.DormRequestBody": {
            "type": "object",
            "required": [
                "address",
                "bathrooms",
                "bedrooms",
                "name",
                "price",
                "size"
            ],
            "properties": {
                "address": {
                    "type": "object",
                    "required": [
                        "district",
                        "province",
                        "subdistrict",
                        "zipcode"
                    ],
                    "properties": {
                        "district": {
                            "type": "string"
                        },
                        "province": {
                            "type": "string"
                        },
                        "subdistrict": {
                            "type": "string"
                        },
                        "zipcode": {
                            "type": "string"
                        }
                    }
                },
                "bathrooms": {
                    "type": "integer",
                    "minimum": 0
                },
                "bedrooms": {
                    "type": "integer",
                    "minimum": 0
                },
                "description": {
                    "type": "string"
                },
                "name": {
                    "type": "string"
                },
                "price": {
                    "type": "number"
                },
                "size": {
                    "type": "number"
                }
            }
        },
        "dto.LoginRequestBody": {
            "type": "object",
            "required": [
                "email",
                "password"
            ],
            "properties": {
                "email": {
                    "type": "string"
                },
                "password": {
                    "type": "string"
                }
            }
        },
        "dto.PaginationResponseBody": {
            "type": "object",
            "properties": {
                "currentPage": {
                    "type": "integer"
                },
                "lastPage": {
                    "type": "integer"
                },
                "limit": {
                    "type": "integer"
                },
                "total": {
                    "type": "integer"
                }
            }
        },
        "dto.RefreshTokenRequestBody": {
            "type": "object",
            "required": [
                "refreshToken"
            ],
            "properties": {
                "refreshToken": {
                    "type": "string"
                }
            }
        },
        "dto.RegisterRequestBody": {
            "type": "object",
            "required": [
                "email",
                "password",
                "username"
            ],
            "properties": {
                "email": {
                    "type": "string"
                },
                "password": {
                    "type": "string"
                },
                "username": {
                    "type": "string"
                }
            }
        },
        "dto.ResetPasswordCreateRequestBody": {
            "type": "object",
            "required": [
                "email"
            ],
            "properties": {
                "email": {
                    "type": "string"
                }
            }
        },
        "dto.ResetPasswordRequestBody": {
            "type": "object",
            "required": [
                "password",
                "token"
            ],
            "properties": {
                "password": {
                    "type": "string"
                },
                "token": {
                    "type": "string"
                }
            }
        },
        "dto.TokenResponseBody": {
            "type": "object",
            "properties": {
                "accessToken": {
                    "type": "string"
                },
                "refreshToken": {
                    "type": "string"
                }
            }
        },
        "dto.TokenWithUserInformationResponseBody": {
            "type": "object",
            "properties": {
                "accessToken": {
                    "type": "string"
                },
                "refreshToken": {
                    "type": "string"
                },
                "userInformation": {
                    "$ref": "#/definitions/domain.User"
                }
            }
        },
        "dto.UserInformationRequestBody": {
            "type": "object",
            "properties": {
                "birthDate": {
                    "type": "string"
                },
                "firstname": {
                    "type": "string"
                },
                "gender": {
                    "type": "string"
                },
                "lastname": {
                    "type": "string"
                },
                "lifestyles": {
                    "type": "array",
                    "items": {
                        "$ref": "#/definitions/domain.Lifestyle"
                    }
                },
                "nationalID": {
                    "type": "string"
                },
                "password": {
                    "type": "string",
                    "minLength": 8
                },
                "phoneNumber": {
                    "type": "string"
                },
                "studentEvidence": {
                    "type": "string"
                },
                "username": {
                    "type": "string"
                }
            }
        },
        "dto.VerifyRequestBody": {
            "type": "object",
            "required": [
                "token"
            ],
            "properties": {
                "token": {
                    "type": "string"
                }
            }
        },
        "httpResponse.HttpResponse": {
            "type": "object",
            "properties": {
                "data": {},
                "message": {
                    "type": "string"
                },
                "pagination": {},
                "success": {
                    "type": "boolean"
                }
            }
        }
    },
    "securityDefinitions": {
        "Bearer": {
            "description": "Bearer token authentication",
            "type": "apiKey",
            "name": "Authorization",
            "in": "header"
        }
    }
}
>>>>>>> a20396d4
<|MERGE_RESOLUTION|>--- conflicted
+++ resolved
@@ -1,2741 +1 @@
-<<<<<<< HEAD
-{"swagger":"2.0","info":{"description":"This is the API for the Condormhub project.","title":"Condormhub API","contact":{},"version":"1.0"},"paths":{"/auth/login":{"post":{"description":"Login user","consumes":["application/json"],"produces":["application/json"],"tags":["auth"],"summary":"Login user","parameters":[{"description":"user information","name":"user","in":"body","required":true,"schema":{"$ref":"#/definitions/dto.LoginRequestBody"}}],"responses":{"200":{"description":"user successfully logged in","schema":{"allOf":[{"$ref":"#/definitions/httpResponse.HttpResponse"},{"type":"object","properties":{"data":{"$ref":"#/definitions/dto.TokenWithUserInformationResponseBody"},"pagination":{"type":"object"}}}]}},"400":{"description":"your request is invalid","schema":{"allOf":[{"$ref":"#/definitions/httpResponse.HttpResponse"},{"type":"object","properties":{"data":{"type":"object"},"pagination":{"type":"object"}}}]}},"401":{"description":"your request is unauthorized","schema":{"allOf":[{"$ref":"#/definitions/httpResponse.HttpResponse"},{"type":"object","properties":{"data":{"type":"object"},"pagination":{"type":"object"}}}]}},"404":{"description":"user not found","schema":{"allOf":[{"$ref":"#/definitions/httpResponse.HttpResponse"},{"type":"object","properties":{"data":{"type":"object"},"pagination":{"type":"object"}}}]}},"500":{"description":"system cannot login user","schema":{"allOf":[{"$ref":"#/definitions/httpResponse.HttpResponse"},{"type":"object","properties":{"data":{"type":"object"},"pagination":{"type":"object"}}}]}}}}},"/auth/refresh":{"post":{"description":"Refresh user","consumes":["application/json"],"produces":["application/json"],"tags":["auth"],"summary":"Refresh user","parameters":[{"description":"user information","name":"user","in":"body","required":true,"schema":{"$ref":"#/definitions/dto.RefreshTokenRequestBody"}}],"responses":{"200":{"description":"user successfully Refresh in","schema":{"allOf":[{"$ref":"#/definitions/httpResponse.HttpResponse"},{"type":"object","properties":{"data":{"$ref":"#/definitions/dto.TokenResponseBody"},"pagination":{"type":"object"}}}]}},"400":{"description":"your request is invalid","schema":{"allOf":[{"$ref":"#/definitions/httpResponse.HttpResponse"},{"type":"object","properties":{"data":{"type":"object"},"pagination":{"type":"object"}}}]}},"401":{"description":"your request is unauthorized","schema":{"allOf":[{"$ref":"#/definitions/httpResponse.HttpResponse"},{"type":"object","properties":{"data":{"type":"object"},"pagination":{"type":"object"}}}]}},"404":{"description":"user not found","schema":{"allOf":[{"$ref":"#/definitions/httpResponse.HttpResponse"},{"type":"object","properties":{"data":{"type":"object"},"pagination":{"type":"object"}}}]}},"500":{"description":"system cannot refresh user","schema":{"allOf":[{"$ref":"#/definitions/httpResponse.HttpResponse"},{"type":"object","properties":{"data":{"type":"object"},"pagination":{"type":"object"}}}]}}}}},"/auth/register":{"post":{"description":"Register new user","consumes":["application/json"],"produces":["application/json"],"tags":["auth"],"summary":"Register new user","parameters":[{"description":"user information","name":"user","in":"body","required":true,"schema":{"$ref":"#/definitions/dto.RegisterRequestBody"}}],"responses":{"201":{"description":"user successfully registered","schema":{"allOf":[{"$ref":"#/definitions/httpResponse.HttpResponse"},{"type":"object","properties":{"data":{"$ref":"#/definitions/dto.TokenWithUserInformationResponseBody"},"pagination":{"type":"object"}}}]}},"400":{"description":"your request is invalid","schema":{"allOf":[{"$ref":"#/definitions/httpResponse.HttpResponse"},{"type":"object","properties":{"data":{"type":"object"},"pagination":{"type":"object"}}}]}},"500":{"description":"system cannot register user","schema":{"allOf":[{"$ref":"#/definitions/httpResponse.HttpResponse"},{"type":"object","properties":{"data":{"type":"object"},"pagination":{"type":"object"}}}]}}}}},"/dorms":{"get":{"description":"Retrieve a list of all dorms","produces":["application/json"],"tags":["dorms"],"summary":"Get all dorms","responses":{"200":{"description":"All dorms retrieved successfully","schema":{"allOf":[{"$ref":"#/definitions/httpResponse.HttpResponse"},{"type":"object","properties":{"data":{"type":"array","items":{"$ref":"#/definitions/domain.Dorm"}},"pagination":{"type":"object"}}}]}},"401":{"description":"your request is unauthorized","schema":{"allOf":[{"$ref":"#/definitions/httpResponse.HttpResponse"},{"type":"object","properties":{"data":{"type":"object"},"pagination":{"type":"object"}}}]}},"500":{"description":"Failed to retrieve dorms","schema":{"allOf":[{"$ref":"#/definitions/httpResponse.HttpResponse"},{"type":"object","properties":{"data":{"type":"object"},"pagination":{"type":"object"}}}]}}}},"post":{"security":[{"Bearer":[]}],"description":"Add a new room to the database with the given details","consumes":["application/json"],"produces":["application/json"],"tags":["dorms"],"summary":"Create a new dorm","parameters":[{"description":"Dorm information","name":"dorm","in":"body","required":true,"schema":{"$ref":"#/definitions/dto.DormRequestBody"}}],"responses":{"201":{"description":"Dorm successfully created","schema":{"allOf":[{"$ref":"#/definitions/httpResponse.HttpResponse"},{"type":"object","properties":{"data":{"$ref":"#/definitions/domain.Dorm"},"pagination":{"type":"object"}}}]}},"400":{"description":"Your request is invalid","schema":{"allOf":[{"$ref":"#/definitions/httpResponse.HttpResponse"},{"type":"object","properties":{"data":{"type":"object"},"pagination":{"type":"object"}}}]}},"401":{"description":"your request is unauthorized","schema":{"allOf":[{"$ref":"#/definitions/httpResponse.HttpResponse"},{"type":"object","properties":{"data":{"type":"object"},"pagination":{"type":"object"}}}]}},"500":{"description":"Failed to save dorm","schema":{"allOf":[{"$ref":"#/definitions/httpResponse.HttpResponse"},{"type":"object","properties":{"data":{"type":"object"},"pagination":{"type":"object"}}}]}}}}},"/dorms/{id}":{"get":{"description":"Retrieve a specific dorm based on its ID","produces":["application/json"],"tags":["dorms"],"summary":"Get a dorm by ID","parameters":[{"type":"string","description":"DormID","name":"id","in":"path","required":true}],"responses":{"200":{"description":"Dorm data successfully retrieved","schema":{"allOf":[{"$ref":"#/definitions/httpResponse.HttpResponse"},{"type":"object","properties":{"data":{"$ref":"#/definitions/domain.Dorm"},"pagination":{"type":"object"}}}]}},"400":{"description":"Incorrect UUID format","schema":{"allOf":[{"$ref":"#/definitions/httpResponse.HttpResponse"},{"type":"object","properties":{"data":{"type":"object"},"pagination":{"type":"object"}}}]}},"401":{"description":"your request is unauthorized","schema":{"allOf":[{"$ref":"#/definitions/httpResponse.HttpResponse"},{"type":"object","properties":{"data":{"type":"object"},"pagination":{"type":"object"}}}]}},"404":{"description":"Dorm not found","schema":{"allOf":[{"$ref":"#/definitions/httpResponse.HttpResponse"},{"type":"object","properties":{"data":{"type":"object"},"pagination":{"type":"object"}}}]}},"500":{"description":"Server failed to retrieve dorm","schema":{"allOf":[{"$ref":"#/definitions/httpResponse.HttpResponse"},{"type":"object","properties":{"data":{"type":"object"},"pagination":{"type":"object"}}}]}}}},"delete":{"security":[{"Bearer":[]}],"description":"Removes a dorm from the database based on the give ID","produces":["application/json"],"tags":["dorms"],"summary":"Delete a dorm","parameters":[{"type":"string","description":"DormID","name":"id","in":"path","required":true}],"responses":{"200":{"description":"Dorm successfully deleted","schema":{"allOf":[{"$ref":"#/definitions/httpResponse.HttpResponse"},{"type":"object","properties":{"data":{"type":"object"},"pagination":{"type":"object"}}}]}},"400":{"description":"Incorrect UUID format","schema":{"allOf":[{"$ref":"#/definitions/httpResponse.HttpResponse"},{"type":"object","properties":{"data":{"type":"object"},"pagination":{"type":"object"}}}]}},"401":{"description":"your request is unauthorized","schema":{"allOf":[{"$ref":"#/definitions/httpResponse.HttpResponse"},{"type":"object","properties":{"data":{"type":"object"},"pagination":{"type":"object"}}}]}},"404":{"description":"Dorm not found","schema":{"allOf":[{"$ref":"#/definitions/httpResponse.HttpResponse"},{"type":"object","properties":{"data":{"type":"object"},"pagination":{"type":"object"}}}]}},"500":{"description":"Failed to delete dorm","schema":{"allOf":[{"$ref":"#/definitions/httpResponse.HttpResponse"},{"type":"object","properties":{"data":{"type":"object"},"pagination":{"type":"object"}}}]}}}},"patch":{"security":[{"Bearer":[]}],"description":"Modifies an existing room's details based on the given ID","consumes":["application/json"],"produces":["application/json"],"tags":["dorms"],"summary":"Update an existing dorm","parameters":[{"type":"string","description":"DormID","name":"id","in":"path","required":true},{"description":"Updated Room Data","name":"dorm","in":"body","required":true,"schema":{"$ref":"#/definitions/dto.DormRequestBody"}}],"responses":{"200":{"description":"Dorm data updated successfully","schema":{"allOf":[{"$ref":"#/definitions/httpResponse.HttpResponse"},{"type":"object","properties":{"data":{"$ref":"#/definitions/domain.Dorm"},"pagination":{"type":"object"}}}]}},"400":{"description":"Invalid Request","schema":{"allOf":[{"$ref":"#/definitions/httpResponse.HttpResponse"},{"type":"object","properties":{"data":{"type":"object"},"pagination":{"type":"object"}}}]}},"401":{"description":"your request is unauthorized","schema":{"allOf":[{"$ref":"#/definitions/httpResponse.HttpResponse"},{"type":"object","properties":{"data":{"type":"object"},"pagination":{"type":"object"}}}]}},"404":{"description":"Dorm not found","schema":{"allOf":[{"$ref":"#/definitions/httpResponse.HttpResponse"},{"type":"object","properties":{"data":{"type":"object"},"pagination":{"type":"object"}}}]}},"500":{"description":"Server failed to update dorm","schema":{"allOf":[{"$ref":"#/definitions/httpResponse.HttpResponse"},{"type":"object","properties":{"data":{"type":"object"},"pagination":{"type":"object"}}}]}}}}},"/history/bydorm/{id}":{"get":{"security":[{"Bearer":[]}],"description":"Retrieve a list of all leasing history by userid","produces":["application/json"],"tags":["history"],"summary":"Get all leasing history by userid","parameters":[{"type":"string","description":"DormID","name":"id","in":"path","required":true},{"type":"string","description":"Number of history to be retirved","name":"limit","in":"query","required":true},{"type":"string","description":"Page to retrive","name":"page","in":"query","required":true}],"responses":{"200":{"description":"Retrive history successfully","schema":{"allOf":[{"$ref":"#/definitions/httpResponse.HttpResponse"},{"type":"object","properties":{"data":{"type":"array","items":{"$ref":"#/definitions/domain.LeasingHistory"}},"pagination":{"$ref":"#/definitions/dto.PaginationResponseBody"}}}]}},"400":{"description":"Incorrect UUID format or limit parameter is incorrect or page parameter is incorrect or page exceeded","schema":{"allOf":[{"$ref":"#/definitions/httpResponse.HttpResponse"},{"type":"object","properties":{"data":{"type":"object"},"pagination":{"type":"object"}}}]}},"401":{"description":"your request is unauthorized","schema":{"allOf":[{"$ref":"#/definitions/httpResponse.HttpResponse"},{"type":"object","properties":{"data":{"type":"object"},"pagination":{"type":"object"}}}]}},"404":{"description":"leasing history not found","schema":{"allOf":[{"$ref":"#/definitions/httpResponse.HttpResponse"},{"type":"object","properties":{"data":{"type":"object"},"pagination":{"type":"object"}}}]}},"500":{"description":"Can not parse UUID","schema":{"allOf":[{"$ref":"#/definitions/httpResponse.HttpResponse"},{"type":"object","properties":{"data":{"type":"object"},"pagination":{"type":"object"}}}]}}}}},"/history/me":{"get":{"security":[{"Bearer":[]}],"description":"Retrieve a list of all leasing history by userid","produces":["application/json"],"tags":["history"],"summary":"Get all leasing history by userid","parameters":[{"type":"string","description":"Number of history to be retirved","name":"limit","in":"query","required":true},{"type":"string","description":"Page to retrive","name":"page","in":"query","required":true}],"responses":{"200":{"description":"Retrive history successfully","schema":{"allOf":[{"$ref":"#/definitions/httpResponse.HttpResponse"},{"type":"object","properties":{"data":{"type":"array","items":{"$ref":"#/definitions/domain.LeasingHistory"}},"pagination":{"$ref":"#/definitions/dto.PaginationResponseBody"}}}]}},"400":{"description":"Incorrect UUID format or limit parameter is incorrect or page parameter is incorrect or page exceeded","schema":{"allOf":[{"$ref":"#/definitions/httpResponse.HttpResponse"},{"type":"object","properties":{"data":{"type":"object"},"pagination":{"type":"object"}}}]}},"401":{"description":"your request is unauthorized","schema":{"allOf":[{"$ref":"#/definitions/httpResponse.HttpResponse"},{"type":"object","properties":{"data":{"type":"object"},"pagination":{"type":"object"}}}]}},"404":{"description":"leasing history not found","schema":{"allOf":[{"$ref":"#/definitions/httpResponse.HttpResponse"},{"type":"object","properties":{"data":{"type":"object"},"pagination":{"type":"object"}}}]}}}}},"/history/{id}":{"post":{"security":[{"Bearer":[]}],"description":"Add a new leasing history to the database","produces":["application/json"],"tags":["history"],"summary":"Create a new leasing history","parameters":[{"type":"string","description":"DormID","name":"id","in":"path","required":true}],"responses":{"201":{"description":"Dorm successfully created","schema":{"allOf":[{"$ref":"#/definitions/httpResponse.HttpResponse"},{"type":"object","properties":{"data":{"$ref":"#/definitions/domain.LeasingHistory"},"pagination":{"type":"object"}}}]}},"400":{"description":"Incorrect UUID format","schema":{"allOf":[{"$ref":"#/definitions/httpResponse.HttpResponse"},{"type":"object","properties":{"data":{"type":"object"},"pagination":{"type":"object"}}}]}},"401":{"description":"your request is unauthorized","schema":{"allOf":[{"$ref":"#/definitions/httpResponse.HttpResponse"},{"type":"object","properties":{"data":{"type":"object"},"pagination":{"type":"object"}}}]}},"404":{"description":"Dorm not found or leasing history not found","schema":{"allOf":[{"$ref":"#/definitions/httpResponse.HttpResponse"},{"type":"object","properties":{"data":{"type":"object"},"pagination":{"type":"object"}}}]}},"500":{"description":"Can not parse UUID or failed to save leasing history to database","schema":{"allOf":[{"$ref":"#/definitions/httpResponse.HttpResponse"},{"type":"object","properties":{"data":{"type":"object"},"pagination":{"type":"object"}}}]}}}},"delete":{"security":[{"Bearer":[]}],"description":"Delete a leasing history in the database","produces":["application/json"],"tags":["history"],"summary":"Delete a leasing history","parameters":[{"type":"string","description":"LeasingHistoryId","name":"id","in":"path","required":true}],"responses":{"200":{"description":"Delete successfully","schema":{"allOf":[{"$ref":"#/definitions/httpResponse.HttpResponse"},{"type":"object","properties":{"data":{"type":"object"},"pagination":{"type":"object"}}}]}},"400":{"description":"Incorrect UUID format","schema":{"allOf":[{"$ref":"#/definitions/httpResponse.HttpResponse"},{"type":"object","properties":{"data":{"type":"object"},"pagination":{"type":"object"}}}]}},"401":{"description":"your request is unauthorized","schema":{"allOf":[{"$ref":"#/definitions/httpResponse.HttpResponse"},{"type":"object","properties":{"data":{"type":"object"},"pagination":{"type":"object"}}}]}},"404":{"description":"leasing history not found","schema":{"allOf":[{"$ref":"#/definitions/httpResponse.HttpResponse"},{"type":"object","properties":{"data":{"type":"object"},"pagination":{"type":"object"}}}]}},"500":{"description":"Can not parse UUID or Failed to delete leasing history","schema":{"allOf":[{"$ref":"#/definitions/httpResponse.HttpResponse"},{"type":"object","properties":{"data":{"type":"object"},"pagination":{"type":"object"}}}]}}}},"patch":{"security":[{"Bearer":[]}],"description":"Delete a leasing history in the database","produces":["application/json"],"tags":["history"],"summary":"Delete a leasing history","parameters":[{"type":"string","description":"LeasingHistoryId","name":"id","in":"path","required":true}],"responses":{"200":{"description":"Set end timestamp successfully","schema":{"allOf":[{"$ref":"#/definitions/httpResponse.HttpResponse"},{"type":"object","properties":{"data":{"type":"object"},"pagination":{"type":"object"}}}]}},"400":{"description":"Incorrect UUID format","schema":{"allOf":[{"$ref":"#/definitions/httpResponse.HttpResponse"},{"type":"object","properties":{"data":{"type":"object"},"pagination":{"type":"object"}}}]}},"401":{"description":"your request is unauthorized","schema":{"allOf":[{"$ref":"#/definitions/httpResponse.HttpResponse"},{"type":"object","properties":{"data":{"type":"object"},"pagination":{"type":"object"}}}]}},"404":{"description":"leasing history not found","schema":{"allOf":[{"$ref":"#/definitions/httpResponse.HttpResponse"},{"type":"object","properties":{"data":{"type":"object"},"pagination":{"type":"object"}}}]}},"500":{"description":"Can not parse UUID or Failed to update leasing history","schema":{"allOf":[{"$ref":"#/definitions/httpResponse.HttpResponse"},{"type":"object","properties":{"data":{"type":"object"},"pagination":{"type":"object"}}}]}}}}},"/order":{"post":{"security":[{"Bearer":[]}],"description":"Create an order","consumes":["application/json"],"produces":["application/json"],"tags":["order"],"summary":"Create an order","parameters":[{"description":"Order request body","name":"body","in":"body","required":true,"schema":{"$ref":"#/definitions/dto.OrderRequestBody"}}],"responses":{"200":{"description":"Order created successfully","schema":{"allOf":[{"$ref":"#/definitions/httpResponse.HttpResponse"},{"type":"object","properties":{"data":{"$ref":"#/definitions/dto.OrderResponseBody"},"pagination":{"type":"object"}}}]}},"400":{"description":"your request is invalid","schema":{"allOf":[{"$ref":"#/definitions/httpResponse.HttpResponse"},{"type":"object","properties":{"data":{"type":"object"},"pagination":{"type":"object"}}}]}},"401":{"description":"your request is unauthorized","schema":{"allOf":[{"$ref":"#/definitions/httpResponse.HttpResponse"},{"type":"object","properties":{"data":{"type":"object"},"pagination":{"type":"object"}}}]}},"404":{"description":"leasing history not found","schema":{"allOf":[{"$ref":"#/definitions/httpResponse.HttpResponse"},{"type":"object","properties":{"data":{"type":"object"},"pagination":{"type":"object"}}}]}},"500":{"description":"cannot parse uuid or cannot delete user","schema":{"allOf":[{"$ref":"#/definitions/httpResponse.HttpResponse"},{"type":"object","properties":{"data":{"type":"object"},"pagination":{"type":"object"}}}]}}}}},"/order/unpaid/me":{"get":{"security":[{"Bearer":[]}],"description":"Get my unpaid orders by ID","consumes":["application/json"],"produces":["application/json"],"tags":["order"],"summary":"Get my unpaid orders by ID","parameters":[{"type":"string","description":"Number of history to be retrieved","name":"limit","in":"query","required":true},{"type":"string","description":"Page to retrieved","name":"page","in":"query","required":true}],"responses":{"200":{"description":"Unpaid orders retrieved successfully","schema":{"allOf":[{"$ref":"#/definitions/httpResponse.HttpResponse"},{"type":"object","properties":{"data":{"$ref":"#/definitions/dto.OrderResponseBody"},"pagination":{"$ref":"#/definitions/dto.PaginationResponseBody"}}}]}},"400":{"description":"your request is invalid","schema":{"allOf":[{"$ref":"#/definitions/httpResponse.HttpResponse"},{"type":"object","properties":{"data":{"type":"object"},"pagination":{"type":"object"}}}]}},"401":{"description":"your request is unauthorized","schema":{"allOf":[{"$ref":"#/definitions/httpResponse.HttpResponse"},{"type":"object","properties":{"data":{"type":"object"},"pagination":{"type":"object"}}}]}},"404":{"description":"leasing history not found","schema":{"allOf":[{"$ref":"#/definitions/httpResponse.HttpResponse"},{"type":"object","properties":{"data":{"type":"object"},"pagination":{"type":"object"}}}]}},"500":{"description":"cannot parse uuid or cannot delete user","schema":{"allOf":[{"$ref":"#/definitions/httpResponse.HttpResponse"},{"type":"object","properties":{"data":{"type":"object"},"pagination":{"type":"object"}}}]}}}}},"/order/unpaid/{userID}":{"get":{"security":[{"Bearer":[]}],"description":"Get unpaid orders by User ID","consumes":["application/json"],"produces":["application/json"],"tags":["order"],"summary":"Get unpaid orders by User ID","parameters":[{"type":"string","description":"User ID","name":"userID","in":"path","required":true},{"type":"string","description":"Number of history to be retrieved","name":"limit","in":"query","required":true},{"type":"string","description":"Page to retrieved","name":"page","in":"query","required":true}],"responses":{"200":{"description":"Order retrieved successfully","schema":{"allOf":[{"$ref":"#/definitions/httpResponse.HttpResponse"},{"type":"object","properties":{"data":{"$ref":"#/definitions/dto.OrderResponseBody"},"pagination":{"$ref":"#/definitions/dto.PaginationResponseBody"}}}]}},"400":{"description":"your request is invalid","schema":{"allOf":[{"$ref":"#/definitions/httpResponse.HttpResponse"},{"type":"object","properties":{"data":{"type":"object"},"pagination":{"type":"object"}}}]}},"401":{"description":"your request is unauthorized","schema":{"allOf":[{"$ref":"#/definitions/httpResponse.HttpResponse"},{"type":"object","properties":{"data":{"type":"object"},"pagination":{"type":"object"}}}]}},"404":{"description":"leasing history not found","schema":{"allOf":[{"$ref":"#/definitions/httpResponse.HttpResponse"},{"type":"object","properties":{"data":{"type":"object"},"pagination":{"type":"object"}}}]}},"500":{"description":"cannot parse uuid or cannot delete user","schema":{"allOf":[{"$ref":"#/definitions/httpResponse.HttpResponse"},{"type":"object","properties":{"data":{"type":"object"},"pagination":{"type":"object"}}}]}}}}},"/order/{id}":{"get":{"security":[{"Bearer":[]}],"description":"Get an order by ID","consumes":["application/json"],"produces":["application/json"],"tags":["order"],"summary":"Get an order by ID","parameters":[{"type":"string","description":"Order ID","name":"id","in":"path","required":true}],"responses":{"200":{"description":"Order retrieved successfully","schema":{"allOf":[{"$ref":"#/definitions/httpResponse.HttpResponse"},{"type":"object","properties":{"data":{"$ref":"#/definitions/dto.OrderResponseBody"},"pagination":{"type":"object"}}}]}},"400":{"description":"your request is invalid","schema":{"allOf":[{"$ref":"#/definitions/httpResponse.HttpResponse"},{"type":"object","properties":{"data":{"type":"object"},"pagination":{"type":"object"}}}]}},"401":{"description":"your request is unauthorized","schema":{"allOf":[{"$ref":"#/definitions/httpResponse.HttpResponse"},{"type":"object","properties":{"data":{"type":"object"},"pagination":{"type":"object"}}}]}},"404":{"description":"leasing history not found","schema":{"allOf":[{"$ref":"#/definitions/httpResponse.HttpResponse"},{"type":"object","properties":{"data":{"type":"object"},"pagination":{"type":"object"}}}]}},"500":{"description":"cannot parse uuid or cannot delete user","schema":{"allOf":[{"$ref":"#/definitions/httpResponse.HttpResponse"},{"type":"object","properties":{"data":{"type":"object"},"pagination":{"type":"object"}}}]}}}}},"/transaction":{"post":{"security":[{"Bearer":[]}],"description":"Create a transaction","consumes":["application/json"],"produces":["application/json"],"tags":["transaction"],"summary":"Create a transaction","parameters":[{"description":"Transaction request body","name":"body","in":"body","required":true,"schema":{"$ref":"#/definitions/dto.TransactionRequestBody"}}],"responses":{"200":{"description":"Transaction created successfully","schema":{"allOf":[{"$ref":"#/definitions/httpResponse.HttpResponse"},{"type":"object","properties":{"data":{"$ref":"#/definitions/dto.CreateTransactionResponseBody"},"pagination":{"type":"object"}}}]}},"400":{"description":"your request is invalid","schema":{"allOf":[{"$ref":"#/definitions/httpResponse.HttpResponse"},{"type":"object","properties":{"data":{"type":"object"},"pagination":{"type":"object"}}}]}},"401":{"description":"your request is unauthorized","schema":{"allOf":[{"$ref":"#/definitions/httpResponse.HttpResponse"},{"type":"object","properties":{"data":{"type":"object"},"pagination":{"type":"object"}}}]}},"404":{"description":"leasing history not found","schema":{"allOf":[{"$ref":"#/definitions/httpResponse.HttpResponse"},{"type":"object","properties":{"data":{"type":"object"},"pagination":{"type":"object"}}}]}},"500":{"description":"cannot parse uuid or cannot delete user","schema":{"allOf":[{"$ref":"#/definitions/httpResponse.HttpResponse"},{"type":"object","properties":{"data":{"type":"object"},"pagination":{"type":"object"}}}]}}}}},"/user":{"patch":{"security":[{"Bearer":[]}],"description":"Update user information","consumes":["application/json"],"produces":["application/json"],"tags":["user"],"summary":"Update user information","parameters":[{"description":"user information","name":"user","in":"body","required":true,"schema":{"$ref":"#/definitions/dto.UserInformationRequestBody"}}],"responses":{"200":{"description":"user successfully updated account information","schema":{"allOf":[{"$ref":"#/definitions/httpResponse.HttpResponse"},{"type":"object","properties":{"data":{"$ref":"#/definitions/domain.User"},"pagination":{"type":"object"}}}]}},"400":{"description":"your request is invalid","schema":{"allOf":[{"$ref":"#/definitions/httpResponse.HttpResponse"},{"type":"object","properties":{"data":{"type":"object"},"pagination":{"type":"object"}}}]}},"401":{"description":"your request is unauthorized","schema":{"allOf":[{"$ref":"#/definitions/httpResponse.HttpResponse"},{"type":"object","properties":{"data":{"type":"object"},"pagination":{"type":"object"}}}]}},"500":{"description":"system cannot update your account information","schema":{"allOf":[{"$ref":"#/definitions/httpResponse.HttpResponse"},{"type":"object","properties":{"data":{"type":"object"},"pagination":{"type":"object"}}}]}}}}},"/user/":{"delete":{"security":[{"Bearer":[]}],"description":"Delete a user account","consumes":["application/json"],"produces":["application/json"],"tags":["user"],"summary":"Delete a user account","responses":{"200":{"description":"account successfully deleted","schema":{"allOf":[{"$ref":"#/definitions/httpResponse.HttpResponse"},{"type":"object","properties":{"data":{"type":"object"},"pagination":{"type":"object"}}}]}},"401":{"description":"your request is unauthorized","schema":{"allOf":[{"$ref":"#/definitions/httpResponse.HttpResponse"},{"type":"object","properties":{"data":{"type":"object"},"pagination":{"type":"object"}}}]}},"500":{"description":"cannot parse uuid or cannot delete user","schema":{"allOf":[{"$ref":"#/definitions/httpResponse.HttpResponse"},{"type":"object","properties":{"data":{"type":"object"},"pagination":{"type":"object"}}}]}}}}},"/user/me":{"get":{"security":[{"Bearer":[]}],"description":"Get user information","consumes":["application/json"],"produces":["application/json"],"tags":["user"],"summary":"Get user information","responses":{"200":{"description":"get user information successfully","schema":{"allOf":[{"$ref":"#/definitions/httpResponse.HttpResponse"},{"type":"object","properties":{"data":{"$ref":"#/definitions/domain.User"},"pagination":{"type":"object"}}}]}},"401":{"description":"your request is unauthorized","schema":{"allOf":[{"$ref":"#/definitions/httpResponse.HttpResponse"},{"type":"object","properties":{"data":{"type":"object"},"pagination":{"type":"object"}}}]}},"500":{"description":"system cannot get user information","schema":{"allOf":[{"$ref":"#/definitions/httpResponse.HttpResponse"},{"type":"object","properties":{"data":{"type":"object"},"pagination":{"type":"object"}}}]}}}}},"/user/newpassword":{"post":{"description":"Reset password","consumes":["application/json"],"produces":["application/json"],"tags":["user"],"summary":"Reset password","parameters":[{"description":"token","name":"user","in":"body","required":true,"schema":{"$ref":"#/definitions/dto.ResetPasswordRequestBody"}}],"responses":{"200":{"description":"password reset successfully","schema":{"allOf":[{"$ref":"#/definitions/httpResponse.HttpResponse"},{"type":"object","properties":{"data":{"$ref":"#/definitions/dto.TokenWithUserInformationResponseBody"},"pagination":{"type":"object"}}}]}},"400":{"description":"your request is invalid","schema":{"allOf":[{"$ref":"#/definitions/httpResponse.HttpResponse"},{"type":"object","properties":{"data":{"type":"object"},"pagination":{"type":"object"}}}]}},"500":{"description":"system cannot reset password","schema":{"allOf":[{"$ref":"#/definitions/httpResponse.HttpResponse"},{"type":"object","properties":{"data":{"type":"object"},"pagination":{"type":"object"}}}]}}}}},"/user/resetpassword":{"post":{"description":"Resend verification email","consumes":["application/json"],"produces":["application/json"],"tags":["user"],"summary":"Resend verification email","parameters":[{"description":"token","name":"user","in":"body","required":true,"schema":{"$ref":"#/definitions/dto.ResetPasswordCreateRequestBody"}}],"responses":{"200":{"description":"email is sent to user successfully","schema":{"allOf":[{"$ref":"#/definitions/httpResponse.HttpResponse"},{"type":"object","properties":{"data":{"type":"object"},"pagination":{"type":"object"}}}]}},"400":{"description":"your request is invalid","schema":{"allOf":[{"$ref":"#/definitions/httpResponse.HttpResponse"},{"type":"object","properties":{"data":{"type":"object"},"pagination":{"type":"object"}}}]}},"500":{"description":"system cannot resend verification email","schema":{"allOf":[{"$ref":"#/definitions/httpResponse.HttpResponse"},{"type":"object","properties":{"data":{"type":"object"},"pagination":{"type":"object"}}}]}}}}},"/user/verify":{"post":{"description":"Verify email","consumes":["application/json"],"produces":["application/json"],"tags":["user"],"summary":"Verify email","parameters":[{"description":"token","name":"user","in":"body","required":true,"schema":{"$ref":"#/definitions/dto.VerifyRequestBody"}}],"responses":{"200":{"description":"email is verified successfully","schema":{"allOf":[{"$ref":"#/definitions/httpResponse.HttpResponse"},{"type":"object","properties":{"data":{"$ref":"#/definitions/dto.TokenWithUserInformationResponseBody"},"pagination":{"type":"object"}}}]}},"400":{"description":"your request is invalid","schema":{"allOf":[{"$ref":"#/definitions/httpResponse.HttpResponse"},{"type":"object","properties":{"data":{"type":"object"},"pagination":{"type":"object"}}}]}},"401":{"description":"your request is unauthorized","schema":{"allOf":[{"$ref":"#/definitions/httpResponse.HttpResponse"},{"type":"object","properties":{"data":{"type":"object"},"pagination":{"type":"object"}}}]}},"500":{"description":"system cannot verify your email","schema":{"allOf":[{"$ref":"#/definitions/httpResponse.HttpResponse"},{"type":"object","properties":{"data":{"type":"object"},"pagination":{"type":"object"}}}]}}}}}},"definitions":{"domain.Address":{"type":"object","required":["district","province","subdistrict","zipcode"],"properties":{"district":{"type":"string"},"province":{"type":"string"},"subdistrict":{"type":"string"},"zipcode":{"type":"string"}}},"domain.CheckoutStatus":{"type":"string","enum":["open","complete","expired"],"x-enum-varnames":["StatusOpen","StatusComplete","StatusExpired"]},"domain.Dorm":{"type":"object","required":["address","bathrooms","bedrooms","name","ownerId","price","size"],"properties":{"address":{"$ref":"#/definitions/domain.Address"},"bathrooms":{"type":"integer","minimum":0},"bedrooms":{"type":"integer","minimum":0},"createAt":{"type":"string"},"description":{"type":"string"},"id":{"type":"string"},"name":{"type":"string"},"owner":{"$ref":"#/definitions/domain.User"},"ownerId":{"type":"string"},"price":{"type":"number"},"rating":{"type":"number","maximum":5,"minimum":0},"size":{"type":"number"},"updateAt":{"type":"string"}}},"domain.LeasingHistory":{"type":"object","properties":{"dorm":{"$ref":"#/definitions/domain.Dorm"},"dorm_id":{"type":"string"},"end":{"type":"string"},"id":{"type":"string"},"lessee":{"$ref":"#/definitions/domain.User"},"lessee_id":{"type":"string"},"orders":{"type":"array","items":{"$ref":"#/definitions/domain.Order"}},"start":{"type":"string"}}},"domain.Lifestyle":{"type":"string","enum":["Active","Creative","Social","Relaxed","Football","Basketball","Tennis","Swimming","Running","Cycling","Badminton","Yoga","Gym \u0026 Fitness","Music","Dancing","Photography","Painting","Gaming","Reading","Writing","DIY \u0026 Crafting","Cooking","Extrovert","Introvert","Night Owl","Early Bird","Traveler","Backpacker","Nature Lover","Camping","Beach Lover","Dog Lover","Cat Lover","Freelancer","Entrepreneur","Office Worker","Remote Worker","Student","Self-Employed"],"x-enum-varnames":["Active","Creative","Social","Relaxed","Football","Basketball","Tennis","Swimming","Running","Cycling","Badminton","Yoga","GymAndFitness","Music","Dancing","Photography","Painting","Gaming","Reading","Writing","DIYAndCrafting","Cooking","Extrovert","Introvert","NightOwl","EarlyBird","Traveler","Backpacker","NatureLover","Camping","BeachLover","DogLover","CatLover","Freelancer","Entrepreneur","OfficeWorker","RemoteWorker","Student","SelfEmployed"]},"domain.Order":{"type":"object","properties":{"createAt":{"type":"string"},"id":{"type":"string"},"leasingHistory":{"$ref":"#/definitions/domain.LeasingHistory"},"leasingHistoryID":{"type":"string"},"paidTransaction":{"$ref":"#/definitions/domain.Transaction"},"paidTransactionID":{"type":"string"},"price":{"type":"integer"},"transactions":{"type":"array","items":{"$ref":"#/definitions/domain.Transaction"}},"type":{"$ref":"#/definitions/domain.OrderType"},"updateAt":{"type":"string"}}},"domain.OrderType":{"type":"string","enum":["insurance","monthly_bill"],"x-enum-varnames":["InsuranceOrderType","MonthlyBillOrderType"]},"domain.Role":{"type":"string","enum":["ADMIN","LESSEE","LESSOR"],"x-enum-varnames":["AdminRole","LesseeRole","LessorRole"]},"domain.Transaction":{"type":"object","properties":{"createAt":{"type":"string"},"id":{"type":"string"},"price":{"type":"integer"},"status":{"$ref":"#/definitions/domain.CheckoutStatus"},"updateAt":{"type":"string"}}},"domain.User":{"type":"object","required":["email","username"],"properties":{"birthDate":{"type":"string"},"createAt":{"type":"string"},"email":{"type":"string"},"filledPersonalInfo":{"type":"boolean"},"firstname":{"type":"string"},"gender":{"type":"string"},"id":{"type":"string"},"isStudentVerified":{"type":"boolean"},"isVerified":{"type":"boolean"},"lastname":{"type":"string"},"lifestyles":{"type":"array","items":{"$ref":"#/definitions/domain.Lifestyle"}},"nationalID":{"type":"string"},"role":{"$ref":"#/definitions/domain.Role"},"studentEvidence":{"description":"studentEvidence","type":"string"},"updateAt":{"type":"string"},"username":{"type":"string"}}},"dto.CreateTransactionResponseBody":{"type":"object","properties":{"checkoutUrl":{"type":"string"}}},"dto.DormRequestBody":{"type":"object","required":["address","bathrooms","bedrooms","name","price","size"],"properties":{"address":{"type":"object","required":["district","province","subdistrict","zipcode"],"properties":{"district":{"type":"string"},"province":{"type":"string"},"subdistrict":{"type":"string"},"zipcode":{"type":"string"}}},"bathrooms":{"type":"integer","minimum":0},"bedrooms":{"type":"integer","minimum":0},"description":{"type":"string"},"name":{"type":"string"},"price":{"type":"number"},"size":{"type":"number"}}},"dto.LoginRequestBody":{"type":"object","required":["email","password"],"properties":{"email":{"type":"string"},"password":{"type":"string"}}},"dto.OrderRequestBody":{"type":"object","required":["leasingHistoryId"],"properties":{"leasingHistoryId":{"type":"string"}}},"dto.OrderResponseBody":{"type":"object","properties":{"id":{"type":"string"},"paidTransaction":{"$ref":"#/definitions/domain.Transaction"},"price":{"type":"integer"},"type":{"$ref":"#/definitions/domain.OrderType"}}},"dto.PaginationResponseBody":{"type":"object","properties":{"currentPage":{"type":"integer"},"lastPage":{"type":"integer"},"limit":{"type":"integer"},"total":{"type":"integer"}}},"dto.RefreshTokenRequestBody":{"type":"object","required":["refreshToken"],"properties":{"refreshToken":{"type":"string"}}},"dto.RegisterRequestBody":{"type":"object","required":["email","password","username"],"properties":{"email":{"type":"string"},"password":{"type":"string"},"username":{"type":"string"}}},"dto.ResetPasswordCreateRequestBody":{"type":"object","required":["email"],"properties":{"email":{"type":"string"}}},"dto.ResetPasswordRequestBody":{"type":"object","required":["password","token"],"properties":{"password":{"type":"string"},"token":{"type":"string"}}},"dto.TokenResponseBody":{"type":"object","properties":{"accessToken":{"type":"string"},"refreshToken":{"type":"string"}}},"dto.TokenWithUserInformationResponseBody":{"type":"object","properties":{"accessToken":{"type":"string"},"refreshToken":{"type":"string"},"userInformation":{"$ref":"#/definitions/domain.User"}}},"dto.TransactionRequestBody":{"type":"object","properties":{"orderID":{"type":"string"}}},"dto.UserInformationRequestBody":{"type":"object","properties":{"birthDate":{"type":"string"},"firstname":{"type":"string"},"gender":{"type":"string"},"lastname":{"type":"string"},"lifestyles":{"type":"array","items":{"$ref":"#/definitions/domain.Lifestyle"}},"nationalID":{"type":"string"},"password":{"type":"string","minLength":8},"studentEvidence":{"type":"string"},"username":{"type":"string"}}},"dto.VerifyRequestBody":{"type":"object","required":["token"],"properties":{"token":{"type":"string"}}},"httpResponse.HttpResponse":{"type":"object","properties":{"data":{},"message":{"type":"string"},"pagination":{},"success":{"type":"boolean"}}}},"securityDefinitions":{"Bearer":{"description":"Bearer token authentication","type":"apiKey","name":"Authorization","in":"header"}}}
-=======
-{
-    "swagger": "2.0",
-    "info": {
-        "description": "This is the API for the Condormhub project.",
-        "title": "Condormhub API",
-        "contact": {},
-        "version": "1.0"
-    },
-    "paths": {
-        "/auth/login": {
-            "post": {
-                "description": "Login user",
-                "consumes": [
-                    "application/json"
-                ],
-                "produces": [
-                    "application/json"
-                ],
-                "tags": [
-                    "auth"
-                ],
-                "summary": "Login user",
-                "parameters": [
-                    {
-                        "description": "user information",
-                        "name": "user",
-                        "in": "body",
-                        "required": true,
-                        "schema": {
-                            "$ref": "#/definitions/dto.LoginRequestBody"
-                        }
-                    }
-                ],
-                "responses": {
-                    "200": {
-                        "description": "user successfully logged in",
-                        "schema": {
-                            "allOf": [
-                                {
-                                    "$ref": "#/definitions/httpResponse.HttpResponse"
-                                },
-                                {
-                                    "type": "object",
-                                    "properties": {
-                                        "data": {
-                                            "$ref": "#/definitions/dto.TokenWithUserInformationResponseBody"
-                                        },
-                                        "pagination": {
-                                            "type": "object"
-                                        }
-                                    }
-                                }
-                            ]
-                        }
-                    },
-                    "400": {
-                        "description": "your request is invalid",
-                        "schema": {
-                            "allOf": [
-                                {
-                                    "$ref": "#/definitions/httpResponse.HttpResponse"
-                                },
-                                {
-                                    "type": "object",
-                                    "properties": {
-                                        "data": {
-                                            "type": "object"
-                                        },
-                                        "pagination": {
-                                            "type": "object"
-                                        }
-                                    }
-                                }
-                            ]
-                        }
-                    },
-                    "401": {
-                        "description": "your request is unauthorized",
-                        "schema": {
-                            "allOf": [
-                                {
-                                    "$ref": "#/definitions/httpResponse.HttpResponse"
-                                },
-                                {
-                                    "type": "object",
-                                    "properties": {
-                                        "data": {
-                                            "type": "object"
-                                        },
-                                        "pagination": {
-                                            "type": "object"
-                                        }
-                                    }
-                                }
-                            ]
-                        }
-                    },
-                    "404": {
-                        "description": "user not found",
-                        "schema": {
-                            "allOf": [
-                                {
-                                    "$ref": "#/definitions/httpResponse.HttpResponse"
-                                },
-                                {
-                                    "type": "object",
-                                    "properties": {
-                                        "data": {
-                                            "type": "object"
-                                        },
-                                        "pagination": {
-                                            "type": "object"
-                                        }
-                                    }
-                                }
-                            ]
-                        }
-                    },
-                    "500": {
-                        "description": "system cannot login user",
-                        "schema": {
-                            "allOf": [
-                                {
-                                    "$ref": "#/definitions/httpResponse.HttpResponse"
-                                },
-                                {
-                                    "type": "object",
-                                    "properties": {
-                                        "data": {
-                                            "type": "object"
-                                        },
-                                        "pagination": {
-                                            "type": "object"
-                                        }
-                                    }
-                                }
-                            ]
-                        }
-                    }
-                }
-            }
-        },
-        "/auth/refresh": {
-            "post": {
-                "description": "Refresh user",
-                "consumes": [
-                    "application/json"
-                ],
-                "produces": [
-                    "application/json"
-                ],
-                "tags": [
-                    "auth"
-                ],
-                "summary": "Refresh user",
-                "parameters": [
-                    {
-                        "description": "user information",
-                        "name": "user",
-                        "in": "body",
-                        "required": true,
-                        "schema": {
-                            "$ref": "#/definitions/dto.RefreshTokenRequestBody"
-                        }
-                    }
-                ],
-                "responses": {
-                    "200": {
-                        "description": "user successfully Refresh in",
-                        "schema": {
-                            "allOf": [
-                                {
-                                    "$ref": "#/definitions/httpResponse.HttpResponse"
-                                },
-                                {
-                                    "type": "object",
-                                    "properties": {
-                                        "data": {
-                                            "$ref": "#/definitions/dto.TokenResponseBody"
-                                        },
-                                        "pagination": {
-                                            "type": "object"
-                                        }
-                                    }
-                                }
-                            ]
-                        }
-                    },
-                    "400": {
-                        "description": "your request is invalid",
-                        "schema": {
-                            "allOf": [
-                                {
-                                    "$ref": "#/definitions/httpResponse.HttpResponse"
-                                },
-                                {
-                                    "type": "object",
-                                    "properties": {
-                                        "data": {
-                                            "type": "object"
-                                        },
-                                        "pagination": {
-                                            "type": "object"
-                                        }
-                                    }
-                                }
-                            ]
-                        }
-                    },
-                    "401": {
-                        "description": "your request is unauthorized",
-                        "schema": {
-                            "allOf": [
-                                {
-                                    "$ref": "#/definitions/httpResponse.HttpResponse"
-                                },
-                                {
-                                    "type": "object",
-                                    "properties": {
-                                        "data": {
-                                            "type": "object"
-                                        },
-                                        "pagination": {
-                                            "type": "object"
-                                        }
-                                    }
-                                }
-                            ]
-                        }
-                    },
-                    "404": {
-                        "description": "user not found",
-                        "schema": {
-                            "allOf": [
-                                {
-                                    "$ref": "#/definitions/httpResponse.HttpResponse"
-                                },
-                                {
-                                    "type": "object",
-                                    "properties": {
-                                        "data": {
-                                            "type": "object"
-                                        },
-                                        "pagination": {
-                                            "type": "object"
-                                        }
-                                    }
-                                }
-                            ]
-                        }
-                    },
-                    "500": {
-                        "description": "system cannot refresh user",
-                        "schema": {
-                            "allOf": [
-                                {
-                                    "$ref": "#/definitions/httpResponse.HttpResponse"
-                                },
-                                {
-                                    "type": "object",
-                                    "properties": {
-                                        "data": {
-                                            "type": "object"
-                                        },
-                                        "pagination": {
-                                            "type": "object"
-                                        }
-                                    }
-                                }
-                            ]
-                        }
-                    }
-                }
-            }
-        },
-        "/auth/register": {
-            "post": {
-                "description": "Register new user",
-                "consumes": [
-                    "application/json"
-                ],
-                "produces": [
-                    "application/json"
-                ],
-                "tags": [
-                    "auth"
-                ],
-                "summary": "Register new user",
-                "parameters": [
-                    {
-                        "description": "user information",
-                        "name": "user",
-                        "in": "body",
-                        "required": true,
-                        "schema": {
-                            "$ref": "#/definitions/dto.RegisterRequestBody"
-                        }
-                    }
-                ],
-                "responses": {
-                    "201": {
-                        "description": "user successfully registered",
-                        "schema": {
-                            "allOf": [
-                                {
-                                    "$ref": "#/definitions/httpResponse.HttpResponse"
-                                },
-                                {
-                                    "type": "object",
-                                    "properties": {
-                                        "data": {
-                                            "$ref": "#/definitions/dto.TokenWithUserInformationResponseBody"
-                                        },
-                                        "pagination": {
-                                            "type": "object"
-                                        }
-                                    }
-                                }
-                            ]
-                        }
-                    },
-                    "400": {
-                        "description": "your request is invalid",
-                        "schema": {
-                            "allOf": [
-                                {
-                                    "$ref": "#/definitions/httpResponse.HttpResponse"
-                                },
-                                {
-                                    "type": "object",
-                                    "properties": {
-                                        "data": {
-                                            "type": "object"
-                                        },
-                                        "pagination": {
-                                            "type": "object"
-                                        }
-                                    }
-                                }
-                            ]
-                        }
-                    },
-                    "500": {
-                        "description": "system cannot register user",
-                        "schema": {
-                            "allOf": [
-                                {
-                                    "$ref": "#/definitions/httpResponse.HttpResponse"
-                                },
-                                {
-                                    "type": "object",
-                                    "properties": {
-                                        "data": {
-                                            "type": "object"
-                                        },
-                                        "pagination": {
-                                            "type": "object"
-                                        }
-                                    }
-                                }
-                            ]
-                        }
-                    }
-                }
-            }
-        },
-        "/dorms": {
-            "get": {
-                "description": "Retrieve a list of all dorms",
-                "produces": [
-                    "application/json"
-                ],
-                "tags": [
-                    "dorms"
-                ],
-                "summary": "Get all dorms",
-                "responses": {
-                    "200": {
-                        "description": "All dorms retrieved successfully",
-                        "schema": {
-                            "allOf": [
-                                {
-                                    "$ref": "#/definitions/httpResponse.HttpResponse"
-                                },
-                                {
-                                    "type": "object",
-                                    "properties": {
-                                        "data": {
-                                            "type": "array",
-                                            "items": {
-                                                "$ref": "#/definitions/domain.Dorm"
-                                            }
-                                        },
-                                        "pagination": {
-                                            "type": "object"
-                                        }
-                                    }
-                                }
-                            ]
-                        }
-                    },
-                    "401": {
-                        "description": "your request is unauthorized",
-                        "schema": {
-                            "allOf": [
-                                {
-                                    "$ref": "#/definitions/httpResponse.HttpResponse"
-                                },
-                                {
-                                    "type": "object",
-                                    "properties": {
-                                        "data": {
-                                            "type": "object"
-                                        },
-                                        "pagination": {
-                                            "type": "object"
-                                        }
-                                    }
-                                }
-                            ]
-                        }
-                    },
-                    "500": {
-                        "description": "Failed to retrieve dorms",
-                        "schema": {
-                            "allOf": [
-                                {
-                                    "$ref": "#/definitions/httpResponse.HttpResponse"
-                                },
-                                {
-                                    "type": "object",
-                                    "properties": {
-                                        "data": {
-                                            "type": "object"
-                                        },
-                                        "pagination": {
-                                            "type": "object"
-                                        }
-                                    }
-                                }
-                            ]
-                        }
-                    }
-                }
-            },
-            "post": {
-                "security": [
-                    {
-                        "Bearer": []
-                    }
-                ],
-                "description": "Add a new room to the database with the given details",
-                "consumes": [
-                    "application/json"
-                ],
-                "produces": [
-                    "application/json"
-                ],
-                "tags": [
-                    "dorms"
-                ],
-                "summary": "Create a new dorm",
-                "parameters": [
-                    {
-                        "description": "Dorm information",
-                        "name": "dorm",
-                        "in": "body",
-                        "required": true,
-                        "schema": {
-                            "$ref": "#/definitions/dto.DormRequestBody"
-                        }
-                    }
-                ],
-                "responses": {
-                    "201": {
-                        "description": "Dorm successfully created",
-                        "schema": {
-                            "allOf": [
-                                {
-                                    "$ref": "#/definitions/httpResponse.HttpResponse"
-                                },
-                                {
-                                    "type": "object",
-                                    "properties": {
-                                        "data": {
-                                            "$ref": "#/definitions/domain.Dorm"
-                                        },
-                                        "pagination": {
-                                            "type": "object"
-                                        }
-                                    }
-                                }
-                            ]
-                        }
-                    },
-                    "400": {
-                        "description": "Your request is invalid",
-                        "schema": {
-                            "allOf": [
-                                {
-                                    "$ref": "#/definitions/httpResponse.HttpResponse"
-                                },
-                                {
-                                    "type": "object",
-                                    "properties": {
-                                        "data": {
-                                            "type": "object"
-                                        },
-                                        "pagination": {
-                                            "type": "object"
-                                        }
-                                    }
-                                }
-                            ]
-                        }
-                    },
-                    "401": {
-                        "description": "your request is unauthorized",
-                        "schema": {
-                            "allOf": [
-                                {
-                                    "$ref": "#/definitions/httpResponse.HttpResponse"
-                                },
-                                {
-                                    "type": "object",
-                                    "properties": {
-                                        "data": {
-                                            "type": "object"
-                                        },
-                                        "pagination": {
-                                            "type": "object"
-                                        }
-                                    }
-                                }
-                            ]
-                        }
-                    },
-                    "500": {
-                        "description": "Failed to save dorm",
-                        "schema": {
-                            "allOf": [
-                                {
-                                    "$ref": "#/definitions/httpResponse.HttpResponse"
-                                },
-                                {
-                                    "type": "object",
-                                    "properties": {
-                                        "data": {
-                                            "type": "object"
-                                        },
-                                        "pagination": {
-                                            "type": "object"
-                                        }
-                                    }
-                                }
-                            ]
-                        }
-                    }
-                }
-            }
-        },
-        "/dorms/{id}": {
-            "get": {
-                "description": "Retrieve a specific dorm based on its ID",
-                "produces": [
-                    "application/json"
-                ],
-                "tags": [
-                    "dorms"
-                ],
-                "summary": "Get a dorm by ID",
-                "parameters": [
-                    {
-                        "type": "string",
-                        "description": "DormID",
-                        "name": "id",
-                        "in": "path",
-                        "required": true
-                    }
-                ],
-                "responses": {
-                    "200": {
-                        "description": "Dorm data successfully retrieved",
-                        "schema": {
-                            "allOf": [
-                                {
-                                    "$ref": "#/definitions/httpResponse.HttpResponse"
-                                },
-                                {
-                                    "type": "object",
-                                    "properties": {
-                                        "data": {
-                                            "$ref": "#/definitions/domain.Dorm"
-                                        },
-                                        "pagination": {
-                                            "type": "object"
-                                        }
-                                    }
-                                }
-                            ]
-                        }
-                    },
-                    "400": {
-                        "description": "Incorrect UUID format",
-                        "schema": {
-                            "allOf": [
-                                {
-                                    "$ref": "#/definitions/httpResponse.HttpResponse"
-                                },
-                                {
-                                    "type": "object",
-                                    "properties": {
-                                        "data": {
-                                            "type": "object"
-                                        },
-                                        "pagination": {
-                                            "type": "object"
-                                        }
-                                    }
-                                }
-                            ]
-                        }
-                    },
-                    "401": {
-                        "description": "your request is unauthorized",
-                        "schema": {
-                            "allOf": [
-                                {
-                                    "$ref": "#/definitions/httpResponse.HttpResponse"
-                                },
-                                {
-                                    "type": "object",
-                                    "properties": {
-                                        "data": {
-                                            "type": "object"
-                                        },
-                                        "pagination": {
-                                            "type": "object"
-                                        }
-                                    }
-                                }
-                            ]
-                        }
-                    },
-                    "404": {
-                        "description": "Dorm not found",
-                        "schema": {
-                            "allOf": [
-                                {
-                                    "$ref": "#/definitions/httpResponse.HttpResponse"
-                                },
-                                {
-                                    "type": "object",
-                                    "properties": {
-                                        "data": {
-                                            "type": "object"
-                                        },
-                                        "pagination": {
-                                            "type": "object"
-                                        }
-                                    }
-                                }
-                            ]
-                        }
-                    },
-                    "500": {
-                        "description": "Server failed to retrieve dorm",
-                        "schema": {
-                            "allOf": [
-                                {
-                                    "$ref": "#/definitions/httpResponse.HttpResponse"
-                                },
-                                {
-                                    "type": "object",
-                                    "properties": {
-                                        "data": {
-                                            "type": "object"
-                                        },
-                                        "pagination": {
-                                            "type": "object"
-                                        }
-                                    }
-                                }
-                            ]
-                        }
-                    }
-                }
-            },
-            "delete": {
-                "security": [
-                    {
-                        "Bearer": []
-                    }
-                ],
-                "description": "Removes a dorm from the database based on the give ID",
-                "produces": [
-                    "application/json"
-                ],
-                "tags": [
-                    "dorms"
-                ],
-                "summary": "Delete a dorm",
-                "parameters": [
-                    {
-                        "type": "string",
-                        "description": "DormID",
-                        "name": "id",
-                        "in": "path",
-                        "required": true
-                    }
-                ],
-                "responses": {
-                    "200": {
-                        "description": "Dorm successfully deleted",
-                        "schema": {
-                            "allOf": [
-                                {
-                                    "$ref": "#/definitions/httpResponse.HttpResponse"
-                                },
-                                {
-                                    "type": "object",
-                                    "properties": {
-                                        "data": {
-                                            "type": "object"
-                                        },
-                                        "pagination": {
-                                            "type": "object"
-                                        }
-                                    }
-                                }
-                            ]
-                        }
-                    },
-                    "400": {
-                        "description": "Incorrect UUID format",
-                        "schema": {
-                            "allOf": [
-                                {
-                                    "$ref": "#/definitions/httpResponse.HttpResponse"
-                                },
-                                {
-                                    "type": "object",
-                                    "properties": {
-                                        "data": {
-                                            "type": "object"
-                                        },
-                                        "pagination": {
-                                            "type": "object"
-                                        }
-                                    }
-                                }
-                            ]
-                        }
-                    },
-                    "401": {
-                        "description": "your request is unauthorized",
-                        "schema": {
-                            "allOf": [
-                                {
-                                    "$ref": "#/definitions/httpResponse.HttpResponse"
-                                },
-                                {
-                                    "type": "object",
-                                    "properties": {
-                                        "data": {
-                                            "type": "object"
-                                        },
-                                        "pagination": {
-                                            "type": "object"
-                                        }
-                                    }
-                                }
-                            ]
-                        }
-                    },
-                    "404": {
-                        "description": "Dorm not found",
-                        "schema": {
-                            "allOf": [
-                                {
-                                    "$ref": "#/definitions/httpResponse.HttpResponse"
-                                },
-                                {
-                                    "type": "object",
-                                    "properties": {
-                                        "data": {
-                                            "type": "object"
-                                        },
-                                        "pagination": {
-                                            "type": "object"
-                                        }
-                                    }
-                                }
-                            ]
-                        }
-                    },
-                    "500": {
-                        "description": "Failed to delete dorm",
-                        "schema": {
-                            "allOf": [
-                                {
-                                    "$ref": "#/definitions/httpResponse.HttpResponse"
-                                },
-                                {
-                                    "type": "object",
-                                    "properties": {
-                                        "data": {
-                                            "type": "object"
-                                        },
-                                        "pagination": {
-                                            "type": "object"
-                                        }
-                                    }
-                                }
-                            ]
-                        }
-                    }
-                }
-            },
-            "patch": {
-                "security": [
-                    {
-                        "Bearer": []
-                    }
-                ],
-                "description": "Modifies an existing room's details based on the given ID",
-                "consumes": [
-                    "application/json"
-                ],
-                "produces": [
-                    "application/json"
-                ],
-                "tags": [
-                    "dorms"
-                ],
-                "summary": "Update an existing dorm",
-                "parameters": [
-                    {
-                        "type": "string",
-                        "description": "DormID",
-                        "name": "id",
-                        "in": "path",
-                        "required": true
-                    },
-                    {
-                        "description": "Updated Room Data",
-                        "name": "dorm",
-                        "in": "body",
-                        "required": true,
-                        "schema": {
-                            "$ref": "#/definitions/dto.DormRequestBody"
-                        }
-                    }
-                ],
-                "responses": {
-                    "200": {
-                        "description": "Dorm data updated successfully",
-                        "schema": {
-                            "allOf": [
-                                {
-                                    "$ref": "#/definitions/httpResponse.HttpResponse"
-                                },
-                                {
-                                    "type": "object",
-                                    "properties": {
-                                        "data": {
-                                            "$ref": "#/definitions/domain.Dorm"
-                                        },
-                                        "pagination": {
-                                            "type": "object"
-                                        }
-                                    }
-                                }
-                            ]
-                        }
-                    },
-                    "400": {
-                        "description": "Invalid Request",
-                        "schema": {
-                            "allOf": [
-                                {
-                                    "$ref": "#/definitions/httpResponse.HttpResponse"
-                                },
-                                {
-                                    "type": "object",
-                                    "properties": {
-                                        "data": {
-                                            "type": "object"
-                                        },
-                                        "pagination": {
-                                            "type": "object"
-                                        }
-                                    }
-                                }
-                            ]
-                        }
-                    },
-                    "401": {
-                        "description": "your request is unauthorized",
-                        "schema": {
-                            "allOf": [
-                                {
-                                    "$ref": "#/definitions/httpResponse.HttpResponse"
-                                },
-                                {
-                                    "type": "object",
-                                    "properties": {
-                                        "data": {
-                                            "type": "object"
-                                        },
-                                        "pagination": {
-                                            "type": "object"
-                                        }
-                                    }
-                                }
-                            ]
-                        }
-                    },
-                    "404": {
-                        "description": "Dorm not found",
-                        "schema": {
-                            "allOf": [
-                                {
-                                    "$ref": "#/definitions/httpResponse.HttpResponse"
-                                },
-                                {
-                                    "type": "object",
-                                    "properties": {
-                                        "data": {
-                                            "type": "object"
-                                        },
-                                        "pagination": {
-                                            "type": "object"
-                                        }
-                                    }
-                                }
-                            ]
-                        }
-                    },
-                    "500": {
-                        "description": "Server failed to update dorm",
-                        "schema": {
-                            "allOf": [
-                                {
-                                    "$ref": "#/definitions/httpResponse.HttpResponse"
-                                },
-                                {
-                                    "type": "object",
-                                    "properties": {
-                                        "data": {
-                                            "type": "object"
-                                        },
-                                        "pagination": {
-                                            "type": "object"
-                                        }
-                                    }
-                                }
-                            ]
-                        }
-                    }
-                }
-            }
-        },
-        "/history/bydorm/{id}": {
-            "get": {
-                "security": [
-                    {
-                        "Bearer": []
-                    }
-                ],
-                "description": "Retrieve a list of all leasing history by userid",
-                "produces": [
-                    "application/json"
-                ],
-                "tags": [
-                    "history"
-                ],
-                "summary": "Get all leasing history by userid",
-                "parameters": [
-                    {
-                        "type": "string",
-                        "description": "DormID",
-                        "name": "id",
-                        "in": "path",
-                        "required": true
-                    },
-                    {
-                        "type": "string",
-                        "description": "Number of history to be retirved",
-                        "name": "limit",
-                        "in": "query",
-                        "required": true
-                    },
-                    {
-                        "type": "string",
-                        "description": "Page to retrive",
-                        "name": "page",
-                        "in": "query",
-                        "required": true
-                    }
-                ],
-                "responses": {
-                    "200": {
-                        "description": "Retrive history successfully",
-                        "schema": {
-                            "allOf": [
-                                {
-                                    "$ref": "#/definitions/httpResponse.HttpResponse"
-                                },
-                                {
-                                    "type": "object",
-                                    "properties": {
-                                        "data": {
-                                            "type": "array",
-                                            "items": {
-                                                "$ref": "#/definitions/domain.LeasingHistory"
-                                            }
-                                        },
-                                        "pagination": {
-                                            "$ref": "#/definitions/dto.PaginationResponseBody"
-                                        }
-                                    }
-                                }
-                            ]
-                        }
-                    },
-                    "400": {
-                        "description": "Incorrect UUID format or limit parameter is incorrect or page parameter is incorrect or page exceeded",
-                        "schema": {
-                            "allOf": [
-                                {
-                                    "$ref": "#/definitions/httpResponse.HttpResponse"
-                                },
-                                {
-                                    "type": "object",
-                                    "properties": {
-                                        "data": {
-                                            "type": "object"
-                                        },
-                                        "pagination": {
-                                            "type": "object"
-                                        }
-                                    }
-                                }
-                            ]
-                        }
-                    },
-                    "401": {
-                        "description": "your request is unauthorized",
-                        "schema": {
-                            "allOf": [
-                                {
-                                    "$ref": "#/definitions/httpResponse.HttpResponse"
-                                },
-                                {
-                                    "type": "object",
-                                    "properties": {
-                                        "data": {
-                                            "type": "object"
-                                        },
-                                        "pagination": {
-                                            "type": "object"
-                                        }
-                                    }
-                                }
-                            ]
-                        }
-                    },
-                    "404": {
-                        "description": "leasing history not found",
-                        "schema": {
-                            "allOf": [
-                                {
-                                    "$ref": "#/definitions/httpResponse.HttpResponse"
-                                },
-                                {
-                                    "type": "object",
-                                    "properties": {
-                                        "data": {
-                                            "type": "object"
-                                        },
-                                        "pagination": {
-                                            "type": "object"
-                                        }
-                                    }
-                                }
-                            ]
-                        }
-                    },
-                    "500": {
-                        "description": "Can not parse UUID",
-                        "schema": {
-                            "allOf": [
-                                {
-                                    "$ref": "#/definitions/httpResponse.HttpResponse"
-                                },
-                                {
-                                    "type": "object",
-                                    "properties": {
-                                        "data": {
-                                            "type": "object"
-                                        },
-                                        "pagination": {
-                                            "type": "object"
-                                        }
-                                    }
-                                }
-                            ]
-                        }
-                    }
-                }
-            }
-        },
-        "/history/me": {
-            "get": {
-                "security": [
-                    {
-                        "Bearer": []
-                    }
-                ],
-                "description": "Retrieve a list of all leasing history by userid",
-                "produces": [
-                    "application/json"
-                ],
-                "tags": [
-                    "history"
-                ],
-                "summary": "Get all leasing history by userid",
-                "parameters": [
-                    {
-                        "type": "string",
-                        "description": "Number of history to be retirved",
-                        "name": "limit",
-                        "in": "query",
-                        "required": true
-                    },
-                    {
-                        "type": "string",
-                        "description": "Page to retrive",
-                        "name": "page",
-                        "in": "query",
-                        "required": true
-                    }
-                ],
-                "responses": {
-                    "200": {
-                        "description": "Retrive history successfully",
-                        "schema": {
-                            "allOf": [
-                                {
-                                    "$ref": "#/definitions/httpResponse.HttpResponse"
-                                },
-                                {
-                                    "type": "object",
-                                    "properties": {
-                                        "data": {
-                                            "type": "array",
-                                            "items": {
-                                                "$ref": "#/definitions/domain.LeasingHistory"
-                                            }
-                                        },
-                                        "pagination": {
-                                            "$ref": "#/definitions/dto.PaginationResponseBody"
-                                        }
-                                    }
-                                }
-                            ]
-                        }
-                    },
-                    "400": {
-                        "description": "Incorrect UUID format or limit parameter is incorrect or page parameter is incorrect or page exceeded",
-                        "schema": {
-                            "allOf": [
-                                {
-                                    "$ref": "#/definitions/httpResponse.HttpResponse"
-                                },
-                                {
-                                    "type": "object",
-                                    "properties": {
-                                        "data": {
-                                            "type": "object"
-                                        },
-                                        "pagination": {
-                                            "type": "object"
-                                        }
-                                    }
-                                }
-                            ]
-                        }
-                    },
-                    "401": {
-                        "description": "your request is unauthorized",
-                        "schema": {
-                            "allOf": [
-                                {
-                                    "$ref": "#/definitions/httpResponse.HttpResponse"
-                                },
-                                {
-                                    "type": "object",
-                                    "properties": {
-                                        "data": {
-                                            "type": "object"
-                                        },
-                                        "pagination": {
-                                            "type": "object"
-                                        }
-                                    }
-                                }
-                            ]
-                        }
-                    },
-                    "404": {
-                        "description": "leasing history not found",
-                        "schema": {
-                            "allOf": [
-                                {
-                                    "$ref": "#/definitions/httpResponse.HttpResponse"
-                                },
-                                {
-                                    "type": "object",
-                                    "properties": {
-                                        "data": {
-                                            "type": "object"
-                                        },
-                                        "pagination": {
-                                            "type": "object"
-                                        }
-                                    }
-                                }
-                            ]
-                        }
-                    }
-                }
-            }
-        },
-        "/history/{id}": {
-            "post": {
-                "security": [
-                    {
-                        "Bearer": []
-                    }
-                ],
-                "description": "Add a new leasing history to the database",
-                "produces": [
-                    "application/json"
-                ],
-                "tags": [
-                    "history"
-                ],
-                "summary": "Create a new leasing history",
-                "parameters": [
-                    {
-                        "type": "string",
-                        "description": "DormID",
-                        "name": "id",
-                        "in": "path",
-                        "required": true
-                    }
-                ],
-                "responses": {
-                    "201": {
-                        "description": "Dorm successfully created",
-                        "schema": {
-                            "allOf": [
-                                {
-                                    "$ref": "#/definitions/httpResponse.HttpResponse"
-                                },
-                                {
-                                    "type": "object",
-                                    "properties": {
-                                        "data": {
-                                            "$ref": "#/definitions/domain.LeasingHistory"
-                                        },
-                                        "pagination": {
-                                            "type": "object"
-                                        }
-                                    }
-                                }
-                            ]
-                        }
-                    },
-                    "400": {
-                        "description": "Incorrect UUID format",
-                        "schema": {
-                            "allOf": [
-                                {
-                                    "$ref": "#/definitions/httpResponse.HttpResponse"
-                                },
-                                {
-                                    "type": "object",
-                                    "properties": {
-                                        "data": {
-                                            "type": "object"
-                                        },
-                                        "pagination": {
-                                            "type": "object"
-                                        }
-                                    }
-                                }
-                            ]
-                        }
-                    },
-                    "401": {
-                        "description": "your request is unauthorized",
-                        "schema": {
-                            "allOf": [
-                                {
-                                    "$ref": "#/definitions/httpResponse.HttpResponse"
-                                },
-                                {
-                                    "type": "object",
-                                    "properties": {
-                                        "data": {
-                                            "type": "object"
-                                        },
-                                        "pagination": {
-                                            "type": "object"
-                                        }
-                                    }
-                                }
-                            ]
-                        }
-                    },
-                    "404": {
-                        "description": "Dorm not found or leasing history not found",
-                        "schema": {
-                            "allOf": [
-                                {
-                                    "$ref": "#/definitions/httpResponse.HttpResponse"
-                                },
-                                {
-                                    "type": "object",
-                                    "properties": {
-                                        "data": {
-                                            "type": "object"
-                                        },
-                                        "pagination": {
-                                            "type": "object"
-                                        }
-                                    }
-                                }
-                            ]
-                        }
-                    },
-                    "500": {
-                        "description": "Can not parse UUID or failed to save leasing history to database",
-                        "schema": {
-                            "allOf": [
-                                {
-                                    "$ref": "#/definitions/httpResponse.HttpResponse"
-                                },
-                                {
-                                    "type": "object",
-                                    "properties": {
-                                        "data": {
-                                            "type": "object"
-                                        },
-                                        "pagination": {
-                                            "type": "object"
-                                        }
-                                    }
-                                }
-                            ]
-                        }
-                    }
-                }
-            },
-            "delete": {
-                "security": [
-                    {
-                        "Bearer": []
-                    }
-                ],
-                "description": "Delete a leasing history in the database",
-                "produces": [
-                    "application/json"
-                ],
-                "tags": [
-                    "history"
-                ],
-                "summary": "Delete a leasing history",
-                "parameters": [
-                    {
-                        "type": "string",
-                        "description": "LeasingHistoryId",
-                        "name": "id",
-                        "in": "path",
-                        "required": true
-                    }
-                ],
-                "responses": {
-                    "200": {
-                        "description": "Delete successfully",
-                        "schema": {
-                            "allOf": [
-                                {
-                                    "$ref": "#/definitions/httpResponse.HttpResponse"
-                                },
-                                {
-                                    "type": "object",
-                                    "properties": {
-                                        "data": {
-                                            "type": "object"
-                                        },
-                                        "pagination": {
-                                            "type": "object"
-                                        }
-                                    }
-                                }
-                            ]
-                        }
-                    },
-                    "400": {
-                        "description": "Incorrect UUID format",
-                        "schema": {
-                            "allOf": [
-                                {
-                                    "$ref": "#/definitions/httpResponse.HttpResponse"
-                                },
-                                {
-                                    "type": "object",
-                                    "properties": {
-                                        "data": {
-                                            "type": "object"
-                                        },
-                                        "pagination": {
-                                            "type": "object"
-                                        }
-                                    }
-                                }
-                            ]
-                        }
-                    },
-                    "401": {
-                        "description": "your request is unauthorized",
-                        "schema": {
-                            "allOf": [
-                                {
-                                    "$ref": "#/definitions/httpResponse.HttpResponse"
-                                },
-                                {
-                                    "type": "object",
-                                    "properties": {
-                                        "data": {
-                                            "type": "object"
-                                        },
-                                        "pagination": {
-                                            "type": "object"
-                                        }
-                                    }
-                                }
-                            ]
-                        }
-                    },
-                    "404": {
-                        "description": "leasing history not found",
-                        "schema": {
-                            "allOf": [
-                                {
-                                    "$ref": "#/definitions/httpResponse.HttpResponse"
-                                },
-                                {
-                                    "type": "object",
-                                    "properties": {
-                                        "data": {
-                                            "type": "object"
-                                        },
-                                        "pagination": {
-                                            "type": "object"
-                                        }
-                                    }
-                                }
-                            ]
-                        }
-                    },
-                    "500": {
-                        "description": "Can not parse UUID or Failed to delete leasing history",
-                        "schema": {
-                            "allOf": [
-                                {
-                                    "$ref": "#/definitions/httpResponse.HttpResponse"
-                                },
-                                {
-                                    "type": "object",
-                                    "properties": {
-                                        "data": {
-                                            "type": "object"
-                                        },
-                                        "pagination": {
-                                            "type": "object"
-                                        }
-                                    }
-                                }
-                            ]
-                        }
-                    }
-                }
-            },
-            "patch": {
-                "security": [
-                    {
-                        "Bearer": []
-                    }
-                ],
-                "description": "Delete a leasing history in the database",
-                "produces": [
-                    "application/json"
-                ],
-                "tags": [
-                    "history"
-                ],
-                "summary": "Delete a leasing history",
-                "parameters": [
-                    {
-                        "type": "string",
-                        "description": "LeasingHistoryId",
-                        "name": "id",
-                        "in": "path",
-                        "required": true
-                    }
-                ],
-                "responses": {
-                    "200": {
-                        "description": "Set end timestamp successfully",
-                        "schema": {
-                            "allOf": [
-                                {
-                                    "$ref": "#/definitions/httpResponse.HttpResponse"
-                                },
-                                {
-                                    "type": "object",
-                                    "properties": {
-                                        "data": {
-                                            "type": "object"
-                                        },
-                                        "pagination": {
-                                            "type": "object"
-                                        }
-                                    }
-                                }
-                            ]
-                        }
-                    },
-                    "400": {
-                        "description": "Incorrect UUID format",
-                        "schema": {
-                            "allOf": [
-                                {
-                                    "$ref": "#/definitions/httpResponse.HttpResponse"
-                                },
-                                {
-                                    "type": "object",
-                                    "properties": {
-                                        "data": {
-                                            "type": "object"
-                                        },
-                                        "pagination": {
-                                            "type": "object"
-                                        }
-                                    }
-                                }
-                            ]
-                        }
-                    },
-                    "401": {
-                        "description": "your request is unauthorized",
-                        "schema": {
-                            "allOf": [
-                                {
-                                    "$ref": "#/definitions/httpResponse.HttpResponse"
-                                },
-                                {
-                                    "type": "object",
-                                    "properties": {
-                                        "data": {
-                                            "type": "object"
-                                        },
-                                        "pagination": {
-                                            "type": "object"
-                                        }
-                                    }
-                                }
-                            ]
-                        }
-                    },
-                    "404": {
-                        "description": "leasing history not found",
-                        "schema": {
-                            "allOf": [
-                                {
-                                    "$ref": "#/definitions/httpResponse.HttpResponse"
-                                },
-                                {
-                                    "type": "object",
-                                    "properties": {
-                                        "data": {
-                                            "type": "object"
-                                        },
-                                        "pagination": {
-                                            "type": "object"
-                                        }
-                                    }
-                                }
-                            ]
-                        }
-                    },
-                    "500": {
-                        "description": "Can not parse UUID or Failed to update leasing history",
-                        "schema": {
-                            "allOf": [
-                                {
-                                    "$ref": "#/definitions/httpResponse.HttpResponse"
-                                },
-                                {
-                                    "type": "object",
-                                    "properties": {
-                                        "data": {
-                                            "type": "object"
-                                        },
-                                        "pagination": {
-                                            "type": "object"
-                                        }
-                                    }
-                                }
-                            ]
-                        }
-                    }
-                }
-            }
-        },
-        "/user": {
-            "patch": {
-                "security": [
-                    {
-                        "Bearer": []
-                    }
-                ],
-                "description": "Update user information",
-                "consumes": [
-                    "application/json"
-                ],
-                "produces": [
-                    "application/json"
-                ],
-                "tags": [
-                    "user"
-                ],
-                "summary": "Update user information",
-                "parameters": [
-                    {
-                        "description": "user information",
-                        "name": "user",
-                        "in": "body",
-                        "required": true,
-                        "schema": {
-                            "$ref": "#/definitions/dto.UserInformationRequestBody"
-                        }
-                    }
-                ],
-                "responses": {
-                    "200": {
-                        "description": "user successfully updated account information",
-                        "schema": {
-                            "allOf": [
-                                {
-                                    "$ref": "#/definitions/httpResponse.HttpResponse"
-                                },
-                                {
-                                    "type": "object",
-                                    "properties": {
-                                        "data": {
-                                            "$ref": "#/definitions/domain.User"
-                                        },
-                                        "pagination": {
-                                            "type": "object"
-                                        }
-                                    }
-                                }
-                            ]
-                        }
-                    },
-                    "400": {
-                        "description": "your request is invalid",
-                        "schema": {
-                            "allOf": [
-                                {
-                                    "$ref": "#/definitions/httpResponse.HttpResponse"
-                                },
-                                {
-                                    "type": "object",
-                                    "properties": {
-                                        "data": {
-                                            "type": "object"
-                                        },
-                                        "pagination": {
-                                            "type": "object"
-                                        }
-                                    }
-                                }
-                            ]
-                        }
-                    },
-                    "401": {
-                        "description": "your request is unauthorized",
-                        "schema": {
-                            "allOf": [
-                                {
-                                    "$ref": "#/definitions/httpResponse.HttpResponse"
-                                },
-                                {
-                                    "type": "object",
-                                    "properties": {
-                                        "data": {
-                                            "type": "object"
-                                        },
-                                        "pagination": {
-                                            "type": "object"
-                                        }
-                                    }
-                                }
-                            ]
-                        }
-                    },
-                    "500": {
-                        "description": "system cannot update your account information",
-                        "schema": {
-                            "allOf": [
-                                {
-                                    "$ref": "#/definitions/httpResponse.HttpResponse"
-                                },
-                                {
-                                    "type": "object",
-                                    "properties": {
-                                        "data": {
-                                            "type": "object"
-                                        },
-                                        "pagination": {
-                                            "type": "object"
-                                        }
-                                    }
-                                }
-                            ]
-                        }
-                    }
-                }
-            }
-        },
-        "/user/": {
-            "delete": {
-                "security": [
-                    {
-                        "Bearer": []
-                    }
-                ],
-                "description": "Delete a user account",
-                "consumes": [
-                    "application/json"
-                ],
-                "produces": [
-                    "application/json"
-                ],
-                "tags": [
-                    "user"
-                ],
-                "summary": "Delete a user account",
-                "responses": {
-                    "200": {
-                        "description": "account successfully deleted",
-                        "schema": {
-                            "allOf": [
-                                {
-                                    "$ref": "#/definitions/httpResponse.HttpResponse"
-                                },
-                                {
-                                    "type": "object",
-                                    "properties": {
-                                        "data": {
-                                            "type": "object"
-                                        },
-                                        "pagination": {
-                                            "type": "object"
-                                        }
-                                    }
-                                }
-                            ]
-                        }
-                    },
-                    "401": {
-                        "description": "your request is unauthorized",
-                        "schema": {
-                            "allOf": [
-                                {
-                                    "$ref": "#/definitions/httpResponse.HttpResponse"
-                                },
-                                {
-                                    "type": "object",
-                                    "properties": {
-                                        "data": {
-                                            "type": "object"
-                                        },
-                                        "pagination": {
-                                            "type": "object"
-                                        }
-                                    }
-                                }
-                            ]
-                        }
-                    },
-                    "500": {
-                        "description": "cannot parse uuid or cannot delete user",
-                        "schema": {
-                            "allOf": [
-                                {
-                                    "$ref": "#/definitions/httpResponse.HttpResponse"
-                                },
-                                {
-                                    "type": "object",
-                                    "properties": {
-                                        "data": {
-                                            "type": "object"
-                                        },
-                                        "pagination": {
-                                            "type": "object"
-                                        }
-                                    }
-                                }
-                            ]
-                        }
-                    }
-                }
-            }
-        },
-        "/user/me": {
-            "get": {
-                "security": [
-                    {
-                        "Bearer": []
-                    }
-                ],
-                "description": "Get user information",
-                "consumes": [
-                    "application/json"
-                ],
-                "produces": [
-                    "application/json"
-                ],
-                "tags": [
-                    "user"
-                ],
-                "summary": "Get user information",
-                "responses": {
-                    "200": {
-                        "description": "get user information successfully",
-                        "schema": {
-                            "allOf": [
-                                {
-                                    "$ref": "#/definitions/httpResponse.HttpResponse"
-                                },
-                                {
-                                    "type": "object",
-                                    "properties": {
-                                        "data": {
-                                            "$ref": "#/definitions/domain.User"
-                                        },
-                                        "pagination": {
-                                            "type": "object"
-                                        }
-                                    }
-                                }
-                            ]
-                        }
-                    },
-                    "401": {
-                        "description": "your request is unauthorized",
-                        "schema": {
-                            "allOf": [
-                                {
-                                    "$ref": "#/definitions/httpResponse.HttpResponse"
-                                },
-                                {
-                                    "type": "object",
-                                    "properties": {
-                                        "data": {
-                                            "type": "object"
-                                        },
-                                        "pagination": {
-                                            "type": "object"
-                                        }
-                                    }
-                                }
-                            ]
-                        }
-                    },
-                    "500": {
-                        "description": "system cannot get user information",
-                        "schema": {
-                            "allOf": [
-                                {
-                                    "$ref": "#/definitions/httpResponse.HttpResponse"
-                                },
-                                {
-                                    "type": "object",
-                                    "properties": {
-                                        "data": {
-                                            "type": "object"
-                                        },
-                                        "pagination": {
-                                            "type": "object"
-                                        }
-                                    }
-                                }
-                            ]
-                        }
-                    }
-                }
-            }
-        },
-        "/user/newpassword": {
-            "post": {
-                "description": "Reset password",
-                "consumes": [
-                    "application/json"
-                ],
-                "produces": [
-                    "application/json"
-                ],
-                "tags": [
-                    "user"
-                ],
-                "summary": "Reset password",
-                "parameters": [
-                    {
-                        "description": "token",
-                        "name": "user",
-                        "in": "body",
-                        "required": true,
-                        "schema": {
-                            "$ref": "#/definitions/dto.ResetPasswordRequestBody"
-                        }
-                    }
-                ],
-                "responses": {
-                    "200": {
-                        "description": "password reset successfully",
-                        "schema": {
-                            "allOf": [
-                                {
-                                    "$ref": "#/definitions/httpResponse.HttpResponse"
-                                },
-                                {
-                                    "type": "object",
-                                    "properties": {
-                                        "data": {
-                                            "$ref": "#/definitions/dto.TokenWithUserInformationResponseBody"
-                                        },
-                                        "pagination": {
-                                            "type": "object"
-                                        }
-                                    }
-                                }
-                            ]
-                        }
-                    },
-                    "400": {
-                        "description": "your request is invalid",
-                        "schema": {
-                            "allOf": [
-                                {
-                                    "$ref": "#/definitions/httpResponse.HttpResponse"
-                                },
-                                {
-                                    "type": "object",
-                                    "properties": {
-                                        "data": {
-                                            "type": "object"
-                                        },
-                                        "pagination": {
-                                            "type": "object"
-                                        }
-                                    }
-                                }
-                            ]
-                        }
-                    },
-                    "500": {
-                        "description": "system cannot reset password",
-                        "schema": {
-                            "allOf": [
-                                {
-                                    "$ref": "#/definitions/httpResponse.HttpResponse"
-                                },
-                                {
-                                    "type": "object",
-                                    "properties": {
-                                        "data": {
-                                            "type": "object"
-                                        },
-                                        "pagination": {
-                                            "type": "object"
-                                        }
-                                    }
-                                }
-                            ]
-                        }
-                    }
-                }
-            }
-        },
-        "/user/resetpassword": {
-            "post": {
-                "description": "Resend verification email",
-                "consumes": [
-                    "application/json"
-                ],
-                "produces": [
-                    "application/json"
-                ],
-                "tags": [
-                    "user"
-                ],
-                "summary": "Resend verification email",
-                "parameters": [
-                    {
-                        "description": "token",
-                        "name": "user",
-                        "in": "body",
-                        "required": true,
-                        "schema": {
-                            "$ref": "#/definitions/dto.ResetPasswordCreateRequestBody"
-                        }
-                    }
-                ],
-                "responses": {
-                    "200": {
-                        "description": "email is sent to user successfully",
-                        "schema": {
-                            "allOf": [
-                                {
-                                    "$ref": "#/definitions/httpResponse.HttpResponse"
-                                },
-                                {
-                                    "type": "object",
-                                    "properties": {
-                                        "data": {
-                                            "type": "object"
-                                        },
-                                        "pagination": {
-                                            "type": "object"
-                                        }
-                                    }
-                                }
-                            ]
-                        }
-                    },
-                    "400": {
-                        "description": "your request is invalid",
-                        "schema": {
-                            "allOf": [
-                                {
-                                    "$ref": "#/definitions/httpResponse.HttpResponse"
-                                },
-                                {
-                                    "type": "object",
-                                    "properties": {
-                                        "data": {
-                                            "type": "object"
-                                        },
-                                        "pagination": {
-                                            "type": "object"
-                                        }
-                                    }
-                                }
-                            ]
-                        }
-                    },
-                    "500": {
-                        "description": "system cannot resend verification email",
-                        "schema": {
-                            "allOf": [
-                                {
-                                    "$ref": "#/definitions/httpResponse.HttpResponse"
-                                },
-                                {
-                                    "type": "object",
-                                    "properties": {
-                                        "data": {
-                                            "type": "object"
-                                        },
-                                        "pagination": {
-                                            "type": "object"
-                                        }
-                                    }
-                                }
-                            ]
-                        }
-                    }
-                }
-            }
-        },
-        "/user/verify": {
-            "post": {
-                "description": "Verify email",
-                "consumes": [
-                    "application/json"
-                ],
-                "produces": [
-                    "application/json"
-                ],
-                "tags": [
-                    "user"
-                ],
-                "summary": "Verify email",
-                "parameters": [
-                    {
-                        "description": "token",
-                        "name": "user",
-                        "in": "body",
-                        "required": true,
-                        "schema": {
-                            "$ref": "#/definitions/dto.VerifyRequestBody"
-                        }
-                    }
-                ],
-                "responses": {
-                    "200": {
-                        "description": "email is verified successfully",
-                        "schema": {
-                            "allOf": [
-                                {
-                                    "$ref": "#/definitions/httpResponse.HttpResponse"
-                                },
-                                {
-                                    "type": "object",
-                                    "properties": {
-                                        "data": {
-                                            "$ref": "#/definitions/dto.TokenWithUserInformationResponseBody"
-                                        },
-                                        "pagination": {
-                                            "type": "object"
-                                        }
-                                    }
-                                }
-                            ]
-                        }
-                    },
-                    "400": {
-                        "description": "your request is invalid",
-                        "schema": {
-                            "allOf": [
-                                {
-                                    "$ref": "#/definitions/httpResponse.HttpResponse"
-                                },
-                                {
-                                    "type": "object",
-                                    "properties": {
-                                        "data": {
-                                            "type": "object"
-                                        },
-                                        "pagination": {
-                                            "type": "object"
-                                        }
-                                    }
-                                }
-                            ]
-                        }
-                    },
-                    "401": {
-                        "description": "your request is unauthorized",
-                        "schema": {
-                            "allOf": [
-                                {
-                                    "$ref": "#/definitions/httpResponse.HttpResponse"
-                                },
-                                {
-                                    "type": "object",
-                                    "properties": {
-                                        "data": {
-                                            "type": "object"
-                                        },
-                                        "pagination": {
-                                            "type": "object"
-                                        }
-                                    }
-                                }
-                            ]
-                        }
-                    },
-                    "500": {
-                        "description": "system cannot verify your email",
-                        "schema": {
-                            "allOf": [
-                                {
-                                    "$ref": "#/definitions/httpResponse.HttpResponse"
-                                },
-                                {
-                                    "type": "object",
-                                    "properties": {
-                                        "data": {
-                                            "type": "object"
-                                        },
-                                        "pagination": {
-                                            "type": "object"
-                                        }
-                                    }
-                                }
-                            ]
-                        }
-                    }
-                }
-            }
-        }
-    },
-    "definitions": {
-        "domain.Address": {
-            "type": "object",
-            "required": [
-                "district",
-                "province",
-                "subdistrict",
-                "zipcode"
-            ],
-            "properties": {
-                "district": {
-                    "type": "string"
-                },
-                "province": {
-                    "type": "string"
-                },
-                "subdistrict": {
-                    "type": "string"
-                },
-                "zipcode": {
-                    "type": "string"
-                }
-            }
-        },
-        "domain.Dorm": {
-            "type": "object",
-            "required": [
-                "address",
-                "bathrooms",
-                "bedrooms",
-                "name",
-                "ownerId",
-                "price",
-                "size"
-            ],
-            "properties": {
-                "address": {
-                    "$ref": "#/definitions/domain.Address"
-                },
-                "bathrooms": {
-                    "type": "integer",
-                    "minimum": 0
-                },
-                "bedrooms": {
-                    "type": "integer",
-                    "minimum": 0
-                },
-                "createAt": {
-                    "type": "string"
-                },
-                "description": {
-                    "type": "string"
-                },
-                "id": {
-                    "type": "string"
-                },
-                "name": {
-                    "type": "string"
-                },
-                "owner": {
-                    "$ref": "#/definitions/domain.User"
-                },
-                "ownerId": {
-                    "type": "string"
-                },
-                "price": {
-                    "type": "number"
-                },
-                "rating": {
-                    "type": "number",
-                    "maximum": 5,
-                    "minimum": 0
-                },
-                "size": {
-                    "type": "number"
-                },
-                "updateAt": {
-                    "type": "string"
-                }
-            }
-        },
-        "domain.LeasingHistory": {
-            "type": "object",
-            "properties": {
-                "dorm": {
-                    "$ref": "#/definitions/domain.Dorm"
-                },
-                "dorm_id": {
-                    "type": "string"
-                },
-                "end": {
-                    "type": "string"
-                },
-                "id": {
-                    "type": "string"
-                },
-                "lessee": {
-                    "$ref": "#/definitions/domain.User"
-                },
-                "lessee_id": {
-                    "type": "string"
-                },
-                "orders": {
-                    "type": "array",
-                    "items": {
-                        "$ref": "#/definitions/domain.Order"
-                    }
-                },
-                "start": {
-                    "type": "string"
-                }
-            }
-        },
-        "domain.Lifestyle": {
-            "type": "string",
-            "enum": [
-                "Active",
-                "Creative",
-                "Social",
-                "Relaxed",
-                "Football",
-                "Basketball",
-                "Tennis",
-                "Swimming",
-                "Running",
-                "Cycling",
-                "Badminton",
-                "Yoga",
-                "Gym \u0026 Fitness",
-                "Music",
-                "Dancing",
-                "Photography",
-                "Painting",
-                "Gaming",
-                "Reading",
-                "Writing",
-                "DIY \u0026 Crafting",
-                "Cooking",
-                "Extrovert",
-                "Introvert",
-                "Night Owl",
-                "Early Bird",
-                "Traveler",
-                "Backpacker",
-                "Nature Lover",
-                "Camping",
-                "Beach Lover",
-                "Dog Lover",
-                "Cat Lover",
-                "Freelancer",
-                "Entrepreneur",
-                "Office Worker",
-                "Remote Worker",
-                "Student",
-                "Self-Employed"
-            ],
-            "x-enum-varnames": [
-                "Active",
-                "Creative",
-                "Social",
-                "Relaxed",
-                "Football",
-                "Basketball",
-                "Tennis",
-                "Swimming",
-                "Running",
-                "Cycling",
-                "Badminton",
-                "Yoga",
-                "GymAndFitness",
-                "Music",
-                "Dancing",
-                "Photography",
-                "Painting",
-                "Gaming",
-                "Reading",
-                "Writing",
-                "DIYAndCrafting",
-                "Cooking",
-                "Extrovert",
-                "Introvert",
-                "NightOwl",
-                "EarlyBird",
-                "Traveler",
-                "Backpacker",
-                "NatureLover",
-                "Camping",
-                "BeachLover",
-                "DogLover",
-                "CatLover",
-                "Freelancer",
-                "Entrepreneur",
-                "OfficeWorker",
-                "RemoteWorker",
-                "Student",
-                "SelfEmployed"
-            ]
-        },
-        "domain.Order": {
-            "type": "object",
-            "properties": {
-                "leasingHistoryID": {
-                    "type": "string"
-                }
-            }
-        },
-        "domain.Role": {
-            "type": "string",
-            "enum": [
-                "ADMIN",
-                "LESSEE",
-                "LESSOR"
-            ],
-            "x-enum-varnames": [
-                "AdminRole",
-                "LesseeRole",
-                "LessorRole"
-            ]
-        },
-        "domain.User": {
-            "type": "object",
-            "required": [
-                "email",
-                "username"
-            ],
-            "properties": {
-                "birthDate": {
-                    "type": "string"
-                },
-                "createAt": {
-                    "type": "string"
-                },
-                "email": {
-                    "type": "string"
-                },
-                "filledPersonalInfo": {
-                    "type": "boolean"
-                },
-                "firstname": {
-                    "type": "string"
-                },
-                "gender": {
-                    "type": "string"
-                },
-                "id": {
-                    "type": "string"
-                },
-                "isStudentVerified": {
-                    "type": "boolean"
-                },
-                "isVerified": {
-                    "type": "boolean"
-                },
-                "lastname": {
-                    "type": "string"
-                },
-                "lifestyles": {
-                    "type": "array",
-                    "items": {
-                        "$ref": "#/definitions/domain.Lifestyle"
-                    }
-                },
-                "nationalID": {
-                    "type": "string"
-                },
-                "phoneNumber": {
-                    "type": "string"
-                },
-                "role": {
-                    "$ref": "#/definitions/domain.Role"
-                },
-                "studentEvidence": {
-                    "description": "studentEvidence",
-                    "type": "string"
-                },
-                "updateAt": {
-                    "type": "string"
-                },
-                "username": {
-                    "type": "string"
-                }
-            }
-        },
-        "dto.DormRequestBody": {
-            "type": "object",
-            "required": [
-                "address",
-                "bathrooms",
-                "bedrooms",
-                "name",
-                "price",
-                "size"
-            ],
-            "properties": {
-                "address": {
-                    "type": "object",
-                    "required": [
-                        "district",
-                        "province",
-                        "subdistrict",
-                        "zipcode"
-                    ],
-                    "properties": {
-                        "district": {
-                            "type": "string"
-                        },
-                        "province": {
-                            "type": "string"
-                        },
-                        "subdistrict": {
-                            "type": "string"
-                        },
-                        "zipcode": {
-                            "type": "string"
-                        }
-                    }
-                },
-                "bathrooms": {
-                    "type": "integer",
-                    "minimum": 0
-                },
-                "bedrooms": {
-                    "type": "integer",
-                    "minimum": 0
-                },
-                "description": {
-                    "type": "string"
-                },
-                "name": {
-                    "type": "string"
-                },
-                "price": {
-                    "type": "number"
-                },
-                "size": {
-                    "type": "number"
-                }
-            }
-        },
-        "dto.LoginRequestBody": {
-            "type": "object",
-            "required": [
-                "email",
-                "password"
-            ],
-            "properties": {
-                "email": {
-                    "type": "string"
-                },
-                "password": {
-                    "type": "string"
-                }
-            }
-        },
-        "dto.PaginationResponseBody": {
-            "type": "object",
-            "properties": {
-                "currentPage": {
-                    "type": "integer"
-                },
-                "lastPage": {
-                    "type": "integer"
-                },
-                "limit": {
-                    "type": "integer"
-                },
-                "total": {
-                    "type": "integer"
-                }
-            }
-        },
-        "dto.RefreshTokenRequestBody": {
-            "type": "object",
-            "required": [
-                "refreshToken"
-            ],
-            "properties": {
-                "refreshToken": {
-                    "type": "string"
-                }
-            }
-        },
-        "dto.RegisterRequestBody": {
-            "type": "object",
-            "required": [
-                "email",
-                "password",
-                "username"
-            ],
-            "properties": {
-                "email": {
-                    "type": "string"
-                },
-                "password": {
-                    "type": "string"
-                },
-                "username": {
-                    "type": "string"
-                }
-            }
-        },
-        "dto.ResetPasswordCreateRequestBody": {
-            "type": "object",
-            "required": [
-                "email"
-            ],
-            "properties": {
-                "email": {
-                    "type": "string"
-                }
-            }
-        },
-        "dto.ResetPasswordRequestBody": {
-            "type": "object",
-            "required": [
-                "password",
-                "token"
-            ],
-            "properties": {
-                "password": {
-                    "type": "string"
-                },
-                "token": {
-                    "type": "string"
-                }
-            }
-        },
-        "dto.TokenResponseBody": {
-            "type": "object",
-            "properties": {
-                "accessToken": {
-                    "type": "string"
-                },
-                "refreshToken": {
-                    "type": "string"
-                }
-            }
-        },
-        "dto.TokenWithUserInformationResponseBody": {
-            "type": "object",
-            "properties": {
-                "accessToken": {
-                    "type": "string"
-                },
-                "refreshToken": {
-                    "type": "string"
-                },
-                "userInformation": {
-                    "$ref": "#/definitions/domain.User"
-                }
-            }
-        },
-        "dto.UserInformationRequestBody": {
-            "type": "object",
-            "properties": {
-                "birthDate": {
-                    "type": "string"
-                },
-                "firstname": {
-                    "type": "string"
-                },
-                "gender": {
-                    "type": "string"
-                },
-                "lastname": {
-                    "type": "string"
-                },
-                "lifestyles": {
-                    "type": "array",
-                    "items": {
-                        "$ref": "#/definitions/domain.Lifestyle"
-                    }
-                },
-                "nationalID": {
-                    "type": "string"
-                },
-                "password": {
-                    "type": "string",
-                    "minLength": 8
-                },
-                "phoneNumber": {
-                    "type": "string"
-                },
-                "studentEvidence": {
-                    "type": "string"
-                },
-                "username": {
-                    "type": "string"
-                }
-            }
-        },
-        "dto.VerifyRequestBody": {
-            "type": "object",
-            "required": [
-                "token"
-            ],
-            "properties": {
-                "token": {
-                    "type": "string"
-                }
-            }
-        },
-        "httpResponse.HttpResponse": {
-            "type": "object",
-            "properties": {
-                "data": {},
-                "message": {
-                    "type": "string"
-                },
-                "pagination": {},
-                "success": {
-                    "type": "boolean"
-                }
-            }
-        }
-    },
-    "securityDefinitions": {
-        "Bearer": {
-            "description": "Bearer token authentication",
-            "type": "apiKey",
-            "name": "Authorization",
-            "in": "header"
-        }
-    }
-}
->>>>>>> a20396d4
+{"swagger":"2.0","info":{"description":"This is the API for the Condormhub project.","title":"Condormhub API","contact":{},"version":"1.0"},"paths":{"/auth/login":{"post":{"description":"Login user","consumes":["application/json"],"produces":["application/json"],"tags":["auth"],"summary":"Login user","parameters":[{"description":"user information","name":"user","in":"body","required":true,"schema":{"$ref":"#/definitions/dto.LoginRequestBody"}}],"responses":{"200":{"description":"user successfully logged in","schema":{"allOf":[{"$ref":"#/definitions/httpResponse.HttpResponse"},{"type":"object","properties":{"data":{"$ref":"#/definitions/dto.TokenWithUserInformationResponseBody"},"pagination":{"type":"object"}}}]}},"400":{"description":"your request is invalid","schema":{"allOf":[{"$ref":"#/definitions/httpResponse.HttpResponse"},{"type":"object","properties":{"data":{"type":"object"},"pagination":{"type":"object"}}}]}},"401":{"description":"your request is unauthorized","schema":{"allOf":[{"$ref":"#/definitions/httpResponse.HttpResponse"},{"type":"object","properties":{"data":{"type":"object"},"pagination":{"type":"object"}}}]}},"404":{"description":"user not found","schema":{"allOf":[{"$ref":"#/definitions/httpResponse.HttpResponse"},{"type":"object","properties":{"data":{"type":"object"},"pagination":{"type":"object"}}}]}},"500":{"description":"system cannot login user","schema":{"allOf":[{"$ref":"#/definitions/httpResponse.HttpResponse"},{"type":"object","properties":{"data":{"type":"object"},"pagination":{"type":"object"}}}]}}}}},"/auth/refresh":{"post":{"description":"Refresh user","consumes":["application/json"],"produces":["application/json"],"tags":["auth"],"summary":"Refresh user","parameters":[{"description":"user information","name":"user","in":"body","required":true,"schema":{"$ref":"#/definitions/dto.RefreshTokenRequestBody"}}],"responses":{"200":{"description":"user successfully Refresh in","schema":{"allOf":[{"$ref":"#/definitions/httpResponse.HttpResponse"},{"type":"object","properties":{"data":{"$ref":"#/definitions/dto.TokenResponseBody"},"pagination":{"type":"object"}}}]}},"400":{"description":"your request is invalid","schema":{"allOf":[{"$ref":"#/definitions/httpResponse.HttpResponse"},{"type":"object","properties":{"data":{"type":"object"},"pagination":{"type":"object"}}}]}},"401":{"description":"your request is unauthorized","schema":{"allOf":[{"$ref":"#/definitions/httpResponse.HttpResponse"},{"type":"object","properties":{"data":{"type":"object"},"pagination":{"type":"object"}}}]}},"404":{"description":"user not found","schema":{"allOf":[{"$ref":"#/definitions/httpResponse.HttpResponse"},{"type":"object","properties":{"data":{"type":"object"},"pagination":{"type":"object"}}}]}},"500":{"description":"system cannot refresh user","schema":{"allOf":[{"$ref":"#/definitions/httpResponse.HttpResponse"},{"type":"object","properties":{"data":{"type":"object"},"pagination":{"type":"object"}}}]}}}}},"/auth/register":{"post":{"description":"Register new user","consumes":["application/json"],"produces":["application/json"],"tags":["auth"],"summary":"Register new user","parameters":[{"description":"user information","name":"user","in":"body","required":true,"schema":{"$ref":"#/definitions/dto.RegisterRequestBody"}}],"responses":{"201":{"description":"user successfully registered","schema":{"allOf":[{"$ref":"#/definitions/httpResponse.HttpResponse"},{"type":"object","properties":{"data":{"$ref":"#/definitions/dto.TokenWithUserInformationResponseBody"},"pagination":{"type":"object"}}}]}},"400":{"description":"your request is invalid","schema":{"allOf":[{"$ref":"#/definitions/httpResponse.HttpResponse"},{"type":"object","properties":{"data":{"type":"object"},"pagination":{"type":"object"}}}]}},"500":{"description":"system cannot register user","schema":{"allOf":[{"$ref":"#/definitions/httpResponse.HttpResponse"},{"type":"object","properties":{"data":{"type":"object"},"pagination":{"type":"object"}}}]}}}}},"/dorms":{"get":{"description":"Retrieve a list of all dorms","produces":["application/json"],"tags":["dorms"],"summary":"Get all dorms","responses":{"200":{"description":"All dorms retrieved successfully","schema":{"allOf":[{"$ref":"#/definitions/httpResponse.HttpResponse"},{"type":"object","properties":{"data":{"type":"array","items":{"$ref":"#/definitions/domain.Dorm"}},"pagination":{"type":"object"}}}]}},"401":{"description":"your request is unauthorized","schema":{"allOf":[{"$ref":"#/definitions/httpResponse.HttpResponse"},{"type":"object","properties":{"data":{"type":"object"},"pagination":{"type":"object"}}}]}},"500":{"description":"Failed to retrieve dorms","schema":{"allOf":[{"$ref":"#/definitions/httpResponse.HttpResponse"},{"type":"object","properties":{"data":{"type":"object"},"pagination":{"type":"object"}}}]}}}},"post":{"security":[{"Bearer":[]}],"description":"Add a new room to the database with the given details","consumes":["application/json"],"produces":["application/json"],"tags":["dorms"],"summary":"Create a new dorm","parameters":[{"description":"Dorm information","name":"dorm","in":"body","required":true,"schema":{"$ref":"#/definitions/dto.DormRequestBody"}}],"responses":{"201":{"description":"Dorm successfully created","schema":{"allOf":[{"$ref":"#/definitions/httpResponse.HttpResponse"},{"type":"object","properties":{"data":{"$ref":"#/definitions/domain.Dorm"},"pagination":{"type":"object"}}}]}},"400":{"description":"Your request is invalid","schema":{"allOf":[{"$ref":"#/definitions/httpResponse.HttpResponse"},{"type":"object","properties":{"data":{"type":"object"},"pagination":{"type":"object"}}}]}},"401":{"description":"your request is unauthorized","schema":{"allOf":[{"$ref":"#/definitions/httpResponse.HttpResponse"},{"type":"object","properties":{"data":{"type":"object"},"pagination":{"type":"object"}}}]}},"500":{"description":"Failed to save dorm","schema":{"allOf":[{"$ref":"#/definitions/httpResponse.HttpResponse"},{"type":"object","properties":{"data":{"type":"object"},"pagination":{"type":"object"}}}]}}}}},"/dorms/{id}":{"get":{"description":"Retrieve a specific dorm based on its ID","produces":["application/json"],"tags":["dorms"],"summary":"Get a dorm by ID","parameters":[{"type":"string","description":"DormID","name":"id","in":"path","required":true}],"responses":{"200":{"description":"Dorm data successfully retrieved","schema":{"allOf":[{"$ref":"#/definitions/httpResponse.HttpResponse"},{"type":"object","properties":{"data":{"$ref":"#/definitions/domain.Dorm"},"pagination":{"type":"object"}}}]}},"400":{"description":"Incorrect UUID format","schema":{"allOf":[{"$ref":"#/definitions/httpResponse.HttpResponse"},{"type":"object","properties":{"data":{"type":"object"},"pagination":{"type":"object"}}}]}},"401":{"description":"your request is unauthorized","schema":{"allOf":[{"$ref":"#/definitions/httpResponse.HttpResponse"},{"type":"object","properties":{"data":{"type":"object"},"pagination":{"type":"object"}}}]}},"404":{"description":"Dorm not found","schema":{"allOf":[{"$ref":"#/definitions/httpResponse.HttpResponse"},{"type":"object","properties":{"data":{"type":"object"},"pagination":{"type":"object"}}}]}},"500":{"description":"Server failed to retrieve dorm","schema":{"allOf":[{"$ref":"#/definitions/httpResponse.HttpResponse"},{"type":"object","properties":{"data":{"type":"object"},"pagination":{"type":"object"}}}]}}}},"delete":{"security":[{"Bearer":[]}],"description":"Removes a dorm from the database based on the give ID","produces":["application/json"],"tags":["dorms"],"summary":"Delete a dorm","parameters":[{"type":"string","description":"DormID","name":"id","in":"path","required":true}],"responses":{"200":{"description":"Dorm successfully deleted","schema":{"allOf":[{"$ref":"#/definitions/httpResponse.HttpResponse"},{"type":"object","properties":{"data":{"type":"object"},"pagination":{"type":"object"}}}]}},"400":{"description":"Incorrect UUID format","schema":{"allOf":[{"$ref":"#/definitions/httpResponse.HttpResponse"},{"type":"object","properties":{"data":{"type":"object"},"pagination":{"type":"object"}}}]}},"401":{"description":"your request is unauthorized","schema":{"allOf":[{"$ref":"#/definitions/httpResponse.HttpResponse"},{"type":"object","properties":{"data":{"type":"object"},"pagination":{"type":"object"}}}]}},"404":{"description":"Dorm not found","schema":{"allOf":[{"$ref":"#/definitions/httpResponse.HttpResponse"},{"type":"object","properties":{"data":{"type":"object"},"pagination":{"type":"object"}}}]}},"500":{"description":"Failed to delete dorm","schema":{"allOf":[{"$ref":"#/definitions/httpResponse.HttpResponse"},{"type":"object","properties":{"data":{"type":"object"},"pagination":{"type":"object"}}}]}}}},"patch":{"security":[{"Bearer":[]}],"description":"Modifies an existing room's details based on the given ID","consumes":["application/json"],"produces":["application/json"],"tags":["dorms"],"summary":"Update an existing dorm","parameters":[{"type":"string","description":"DormID","name":"id","in":"path","required":true},{"description":"Updated Room Data","name":"dorm","in":"body","required":true,"schema":{"$ref":"#/definitions/dto.DormRequestBody"}}],"responses":{"200":{"description":"Dorm data updated successfully","schema":{"allOf":[{"$ref":"#/definitions/httpResponse.HttpResponse"},{"type":"object","properties":{"data":{"$ref":"#/definitions/domain.Dorm"},"pagination":{"type":"object"}}}]}},"400":{"description":"Invalid Request","schema":{"allOf":[{"$ref":"#/definitions/httpResponse.HttpResponse"},{"type":"object","properties":{"data":{"type":"object"},"pagination":{"type":"object"}}}]}},"401":{"description":"your request is unauthorized","schema":{"allOf":[{"$ref":"#/definitions/httpResponse.HttpResponse"},{"type":"object","properties":{"data":{"type":"object"},"pagination":{"type":"object"}}}]}},"404":{"description":"Dorm not found","schema":{"allOf":[{"$ref":"#/definitions/httpResponse.HttpResponse"},{"type":"object","properties":{"data":{"type":"object"},"pagination":{"type":"object"}}}]}},"500":{"description":"Server failed to update dorm","schema":{"allOf":[{"$ref":"#/definitions/httpResponse.HttpResponse"},{"type":"object","properties":{"data":{"type":"object"},"pagination":{"type":"object"}}}]}}}}},"/history/bydorm/{id}":{"get":{"security":[{"Bearer":[]}],"description":"Retrieve a list of all leasing history by userid","produces":["application/json"],"tags":["history"],"summary":"Get all leasing history by userid","parameters":[{"type":"string","description":"DormID","name":"id","in":"path","required":true},{"type":"string","description":"Number of history to be retirved","name":"limit","in":"query","required":true},{"type":"string","description":"Page to retrive","name":"page","in":"query","required":true}],"responses":{"200":{"description":"Retrive history successfully","schema":{"allOf":[{"$ref":"#/definitions/httpResponse.HttpResponse"},{"type":"object","properties":{"data":{"type":"array","items":{"$ref":"#/definitions/domain.LeasingHistory"}},"pagination":{"$ref":"#/definitions/dto.PaginationResponseBody"}}}]}},"400":{"description":"Incorrect UUID format or limit parameter is incorrect or page parameter is incorrect or page exceeded","schema":{"allOf":[{"$ref":"#/definitions/httpResponse.HttpResponse"},{"type":"object","properties":{"data":{"type":"object"},"pagination":{"type":"object"}}}]}},"401":{"description":"your request is unauthorized","schema":{"allOf":[{"$ref":"#/definitions/httpResponse.HttpResponse"},{"type":"object","properties":{"data":{"type":"object"},"pagination":{"type":"object"}}}]}},"404":{"description":"leasing history not found","schema":{"allOf":[{"$ref":"#/definitions/httpResponse.HttpResponse"},{"type":"object","properties":{"data":{"type":"object"},"pagination":{"type":"object"}}}]}},"500":{"description":"Can not parse UUID","schema":{"allOf":[{"$ref":"#/definitions/httpResponse.HttpResponse"},{"type":"object","properties":{"data":{"type":"object"},"pagination":{"type":"object"}}}]}}}}},"/history/me":{"get":{"security":[{"Bearer":[]}],"description":"Retrieve a list of all leasing history by userid","produces":["application/json"],"tags":["history"],"summary":"Get all leasing history by userid","parameters":[{"type":"string","description":"Number of history to be retirved","name":"limit","in":"query","required":true},{"type":"string","description":"Page to retrive","name":"page","in":"query","required":true}],"responses":{"200":{"description":"Retrive history successfully","schema":{"allOf":[{"$ref":"#/definitions/httpResponse.HttpResponse"},{"type":"object","properties":{"data":{"type":"array","items":{"$ref":"#/definitions/domain.LeasingHistory"}},"pagination":{"$ref":"#/definitions/dto.PaginationResponseBody"}}}]}},"400":{"description":"Incorrect UUID format or limit parameter is incorrect or page parameter is incorrect or page exceeded","schema":{"allOf":[{"$ref":"#/definitions/httpResponse.HttpResponse"},{"type":"object","properties":{"data":{"type":"object"},"pagination":{"type":"object"}}}]}},"401":{"description":"your request is unauthorized","schema":{"allOf":[{"$ref":"#/definitions/httpResponse.HttpResponse"},{"type":"object","properties":{"data":{"type":"object"},"pagination":{"type":"object"}}}]}},"404":{"description":"leasing history not found","schema":{"allOf":[{"$ref":"#/definitions/httpResponse.HttpResponse"},{"type":"object","properties":{"data":{"type":"object"},"pagination":{"type":"object"}}}]}}}}},"/history/{id}":{"post":{"security":[{"Bearer":[]}],"description":"Add a new leasing history to the database","produces":["application/json"],"tags":["history"],"summary":"Create a new leasing history","parameters":[{"type":"string","description":"DormID","name":"id","in":"path","required":true}],"responses":{"201":{"description":"Dorm successfully created","schema":{"allOf":[{"$ref":"#/definitions/httpResponse.HttpResponse"},{"type":"object","properties":{"data":{"$ref":"#/definitions/domain.LeasingHistory"},"pagination":{"type":"object"}}}]}},"400":{"description":"Incorrect UUID format","schema":{"allOf":[{"$ref":"#/definitions/httpResponse.HttpResponse"},{"type":"object","properties":{"data":{"type":"object"},"pagination":{"type":"object"}}}]}},"401":{"description":"your request is unauthorized","schema":{"allOf":[{"$ref":"#/definitions/httpResponse.HttpResponse"},{"type":"object","properties":{"data":{"type":"object"},"pagination":{"type":"object"}}}]}},"404":{"description":"Dorm not found or leasing history not found","schema":{"allOf":[{"$ref":"#/definitions/httpResponse.HttpResponse"},{"type":"object","properties":{"data":{"type":"object"},"pagination":{"type":"object"}}}]}},"500":{"description":"Can not parse UUID or failed to save leasing history to database","schema":{"allOf":[{"$ref":"#/definitions/httpResponse.HttpResponse"},{"type":"object","properties":{"data":{"type":"object"},"pagination":{"type":"object"}}}]}}}},"delete":{"security":[{"Bearer":[]}],"description":"Delete a leasing history in the database","produces":["application/json"],"tags":["history"],"summary":"Delete a leasing history","parameters":[{"type":"string","description":"LeasingHistoryId","name":"id","in":"path","required":true}],"responses":{"200":{"description":"Delete successfully","schema":{"allOf":[{"$ref":"#/definitions/httpResponse.HttpResponse"},{"type":"object","properties":{"data":{"type":"object"},"pagination":{"type":"object"}}}]}},"400":{"description":"Incorrect UUID format","schema":{"allOf":[{"$ref":"#/definitions/httpResponse.HttpResponse"},{"type":"object","properties":{"data":{"type":"object"},"pagination":{"type":"object"}}}]}},"401":{"description":"your request is unauthorized","schema":{"allOf":[{"$ref":"#/definitions/httpResponse.HttpResponse"},{"type":"object","properties":{"data":{"type":"object"},"pagination":{"type":"object"}}}]}},"404":{"description":"leasing history not found","schema":{"allOf":[{"$ref":"#/definitions/httpResponse.HttpResponse"},{"type":"object","properties":{"data":{"type":"object"},"pagination":{"type":"object"}}}]}},"500":{"description":"Can not parse UUID or Failed to delete leasing history","schema":{"allOf":[{"$ref":"#/definitions/httpResponse.HttpResponse"},{"type":"object","properties":{"data":{"type":"object"},"pagination":{"type":"object"}}}]}}}},"patch":{"security":[{"Bearer":[]}],"description":"Delete a leasing history in the database","produces":["application/json"],"tags":["history"],"summary":"Delete a leasing history","parameters":[{"type":"string","description":"LeasingHistoryId","name":"id","in":"path","required":true}],"responses":{"200":{"description":"Set end timestamp successfully","schema":{"allOf":[{"$ref":"#/definitions/httpResponse.HttpResponse"},{"type":"object","properties":{"data":{"type":"object"},"pagination":{"type":"object"}}}]}},"400":{"description":"Incorrect UUID format","schema":{"allOf":[{"$ref":"#/definitions/httpResponse.HttpResponse"},{"type":"object","properties":{"data":{"type":"object"},"pagination":{"type":"object"}}}]}},"401":{"description":"your request is unauthorized","schema":{"allOf":[{"$ref":"#/definitions/httpResponse.HttpResponse"},{"type":"object","properties":{"data":{"type":"object"},"pagination":{"type":"object"}}}]}},"404":{"description":"leasing history not found","schema":{"allOf":[{"$ref":"#/definitions/httpResponse.HttpResponse"},{"type":"object","properties":{"data":{"type":"object"},"pagination":{"type":"object"}}}]}},"500":{"description":"Can not parse UUID or Failed to update leasing history","schema":{"allOf":[{"$ref":"#/definitions/httpResponse.HttpResponse"},{"type":"object","properties":{"data":{"type":"object"},"pagination":{"type":"object"}}}]}}}}},"/order":{"post":{"security":[{"Bearer":[]}],"description":"Create an order","consumes":["application/json"],"produces":["application/json"],"tags":["order"],"summary":"Create an order","parameters":[{"description":"Order request body","name":"body","in":"body","required":true,"schema":{"$ref":"#/definitions/dto.OrderRequestBody"}}],"responses":{"200":{"description":"Order created successfully","schema":{"allOf":[{"$ref":"#/definitions/httpResponse.HttpResponse"},{"type":"object","properties":{"data":{"$ref":"#/definitions/dto.OrderResponseBody"},"pagination":{"type":"object"}}}]}},"400":{"description":"your request is invalid","schema":{"allOf":[{"$ref":"#/definitions/httpResponse.HttpResponse"},{"type":"object","properties":{"data":{"type":"object"},"pagination":{"type":"object"}}}]}},"401":{"description":"your request is unauthorized","schema":{"allOf":[{"$ref":"#/definitions/httpResponse.HttpResponse"},{"type":"object","properties":{"data":{"type":"object"},"pagination":{"type":"object"}}}]}},"404":{"description":"leasing history not found","schema":{"allOf":[{"$ref":"#/definitions/httpResponse.HttpResponse"},{"type":"object","properties":{"data":{"type":"object"},"pagination":{"type":"object"}}}]}},"500":{"description":"cannot parse uuid or cannot delete user","schema":{"allOf":[{"$ref":"#/definitions/httpResponse.HttpResponse"},{"type":"object","properties":{"data":{"type":"object"},"pagination":{"type":"object"}}}]}}}}},"/order/unpaid/me":{"get":{"security":[{"Bearer":[]}],"description":"Get my unpaid orders by ID","consumes":["application/json"],"produces":["application/json"],"tags":["order"],"summary":"Get my unpaid orders by ID","parameters":[{"type":"string","description":"Number of history to be retrieved","name":"limit","in":"query","required":true},{"type":"string","description":"Page to retrieved","name":"page","in":"query","required":true}],"responses":{"200":{"description":"Unpaid orders retrieved successfully","schema":{"allOf":[{"$ref":"#/definitions/httpResponse.HttpResponse"},{"type":"object","properties":{"data":{"$ref":"#/definitions/dto.OrderResponseBody"},"pagination":{"$ref":"#/definitions/dto.PaginationResponseBody"}}}]}},"400":{"description":"your request is invalid","schema":{"allOf":[{"$ref":"#/definitions/httpResponse.HttpResponse"},{"type":"object","properties":{"data":{"type":"object"},"pagination":{"type":"object"}}}]}},"401":{"description":"your request is unauthorized","schema":{"allOf":[{"$ref":"#/definitions/httpResponse.HttpResponse"},{"type":"object","properties":{"data":{"type":"object"},"pagination":{"type":"object"}}}]}},"404":{"description":"leasing history not found","schema":{"allOf":[{"$ref":"#/definitions/httpResponse.HttpResponse"},{"type":"object","properties":{"data":{"type":"object"},"pagination":{"type":"object"}}}]}},"500":{"description":"cannot parse uuid or cannot delete user","schema":{"allOf":[{"$ref":"#/definitions/httpResponse.HttpResponse"},{"type":"object","properties":{"data":{"type":"object"},"pagination":{"type":"object"}}}]}}}}},"/order/unpaid/{userID}":{"get":{"security":[{"Bearer":[]}],"description":"Get unpaid orders by User ID","consumes":["application/json"],"produces":["application/json"],"tags":["order"],"summary":"Get unpaid orders by User ID","parameters":[{"type":"string","description":"User ID","name":"userID","in":"path","required":true},{"type":"string","description":"Number of history to be retrieved","name":"limit","in":"query","required":true},{"type":"string","description":"Page to retrieved","name":"page","in":"query","required":true}],"responses":{"200":{"description":"Order retrieved successfully","schema":{"allOf":[{"$ref":"#/definitions/httpResponse.HttpResponse"},{"type":"object","properties":{"data":{"$ref":"#/definitions/dto.OrderResponseBody"},"pagination":{"$ref":"#/definitions/dto.PaginationResponseBody"}}}]}},"400":{"description":"your request is invalid","schema":{"allOf":[{"$ref":"#/definitions/httpResponse.HttpResponse"},{"type":"object","properties":{"data":{"type":"object"},"pagination":{"type":"object"}}}]}},"401":{"description":"your request is unauthorized","schema":{"allOf":[{"$ref":"#/definitions/httpResponse.HttpResponse"},{"type":"object","properties":{"data":{"type":"object"},"pagination":{"type":"object"}}}]}},"404":{"description":"leasing history not found","schema":{"allOf":[{"$ref":"#/definitions/httpResponse.HttpResponse"},{"type":"object","properties":{"data":{"type":"object"},"pagination":{"type":"object"}}}]}},"500":{"description":"cannot parse uuid or cannot delete user","schema":{"allOf":[{"$ref":"#/definitions/httpResponse.HttpResponse"},{"type":"object","properties":{"data":{"type":"object"},"pagination":{"type":"object"}}}]}}}}},"/order/{id}":{"get":{"security":[{"Bearer":[]}],"description":"Get an order by ID","consumes":["application/json"],"produces":["application/json"],"tags":["order"],"summary":"Get an order by ID","parameters":[{"type":"string","description":"Order ID","name":"id","in":"path","required":true}],"responses":{"200":{"description":"Order retrieved successfully","schema":{"allOf":[{"$ref":"#/definitions/httpResponse.HttpResponse"},{"type":"object","properties":{"data":{"$ref":"#/definitions/dto.OrderResponseBody"},"pagination":{"type":"object"}}}]}},"400":{"description":"your request is invalid","schema":{"allOf":[{"$ref":"#/definitions/httpResponse.HttpResponse"},{"type":"object","properties":{"data":{"type":"object"},"pagination":{"type":"object"}}}]}},"401":{"description":"your request is unauthorized","schema":{"allOf":[{"$ref":"#/definitions/httpResponse.HttpResponse"},{"type":"object","properties":{"data":{"type":"object"},"pagination":{"type":"object"}}}]}},"404":{"description":"leasing history not found","schema":{"allOf":[{"$ref":"#/definitions/httpResponse.HttpResponse"},{"type":"object","properties":{"data":{"type":"object"},"pagination":{"type":"object"}}}]}},"500":{"description":"cannot parse uuid or cannot delete user","schema":{"allOf":[{"$ref":"#/definitions/httpResponse.HttpResponse"},{"type":"object","properties":{"data":{"type":"object"},"pagination":{"type":"object"}}}]}}}}},"/transaction":{"post":{"security":[{"Bearer":[]}],"description":"Create a transaction","consumes":["application/json"],"produces":["application/json"],"tags":["transaction"],"summary":"Create a transaction","parameters":[{"description":"Transaction request body","name":"body","in":"body","required":true,"schema":{"$ref":"#/definitions/dto.TransactionRequestBody"}}],"responses":{"200":{"description":"Transaction created successfully","schema":{"allOf":[{"$ref":"#/definitions/httpResponse.HttpResponse"},{"type":"object","properties":{"data":{"$ref":"#/definitions/dto.CreateTransactionResponseBody"},"pagination":{"type":"object"}}}]}},"400":{"description":"your request is invalid","schema":{"allOf":[{"$ref":"#/definitions/httpResponse.HttpResponse"},{"type":"object","properties":{"data":{"type":"object"},"pagination":{"type":"object"}}}]}},"401":{"description":"your request is unauthorized","schema":{"allOf":[{"$ref":"#/definitions/httpResponse.HttpResponse"},{"type":"object","properties":{"data":{"type":"object"},"pagination":{"type":"object"}}}]}},"404":{"description":"leasing history not found","schema":{"allOf":[{"$ref":"#/definitions/httpResponse.HttpResponse"},{"type":"object","properties":{"data":{"type":"object"},"pagination":{"type":"object"}}}]}},"500":{"description":"cannot parse uuid or cannot delete user","schema":{"allOf":[{"$ref":"#/definitions/httpResponse.HttpResponse"},{"type":"object","properties":{"data":{"type":"object"},"pagination":{"type":"object"}}}]}}}}},"/user":{"patch":{"security":[{"Bearer":[]}],"description":"Update user information","consumes":["application/json"],"produces":["application/json"],"tags":["user"],"summary":"Update user information","parameters":[{"description":"user information","name":"user","in":"body","required":true,"schema":{"$ref":"#/definitions/dto.UserInformationRequestBody"}}],"responses":{"200":{"description":"user successfully updated account information","schema":{"allOf":[{"$ref":"#/definitions/httpResponse.HttpResponse"},{"type":"object","properties":{"data":{"$ref":"#/definitions/domain.User"},"pagination":{"type":"object"}}}]}},"400":{"description":"your request is invalid","schema":{"allOf":[{"$ref":"#/definitions/httpResponse.HttpResponse"},{"type":"object","properties":{"data":{"type":"object"},"pagination":{"type":"object"}}}]}},"401":{"description":"your request is unauthorized","schema":{"allOf":[{"$ref":"#/definitions/httpResponse.HttpResponse"},{"type":"object","properties":{"data":{"type":"object"},"pagination":{"type":"object"}}}]}},"500":{"description":"system cannot update your account information","schema":{"allOf":[{"$ref":"#/definitions/httpResponse.HttpResponse"},{"type":"object","properties":{"data":{"type":"object"},"pagination":{"type":"object"}}}]}}}}},"/user/":{"delete":{"security":[{"Bearer":[]}],"description":"Delete a user account","consumes":["application/json"],"produces":["application/json"],"tags":["user"],"summary":"Delete a user account","responses":{"200":{"description":"account successfully deleted","schema":{"allOf":[{"$ref":"#/definitions/httpResponse.HttpResponse"},{"type":"object","properties":{"data":{"type":"object"},"pagination":{"type":"object"}}}]}},"401":{"description":"your request is unauthorized","schema":{"allOf":[{"$ref":"#/definitions/httpResponse.HttpResponse"},{"type":"object","properties":{"data":{"type":"object"},"pagination":{"type":"object"}}}]}},"500":{"description":"cannot parse uuid or cannot delete user","schema":{"allOf":[{"$ref":"#/definitions/httpResponse.HttpResponse"},{"type":"object","properties":{"data":{"type":"object"},"pagination":{"type":"object"}}}]}}}}},"/user/me":{"get":{"security":[{"Bearer":[]}],"description":"Get user information","consumes":["application/json"],"produces":["application/json"],"tags":["user"],"summary":"Get user information","responses":{"200":{"description":"get user information successfully","schema":{"allOf":[{"$ref":"#/definitions/httpResponse.HttpResponse"},{"type":"object","properties":{"data":{"$ref":"#/definitions/domain.User"},"pagination":{"type":"object"}}}]}},"401":{"description":"your request is unauthorized","schema":{"allOf":[{"$ref":"#/definitions/httpResponse.HttpResponse"},{"type":"object","properties":{"data":{"type":"object"},"pagination":{"type":"object"}}}]}},"500":{"description":"system cannot get user information","schema":{"allOf":[{"$ref":"#/definitions/httpResponse.HttpResponse"},{"type":"object","properties":{"data":{"type":"object"},"pagination":{"type":"object"}}}]}}}}},"/user/newpassword":{"post":{"description":"Reset password","consumes":["application/json"],"produces":["application/json"],"tags":["user"],"summary":"Reset password","parameters":[{"description":"token","name":"user","in":"body","required":true,"schema":{"$ref":"#/definitions/dto.ResetPasswordRequestBody"}}],"responses":{"200":{"description":"password reset successfully","schema":{"allOf":[{"$ref":"#/definitions/httpResponse.HttpResponse"},{"type":"object","properties":{"data":{"$ref":"#/definitions/dto.TokenWithUserInformationResponseBody"},"pagination":{"type":"object"}}}]}},"400":{"description":"your request is invalid","schema":{"allOf":[{"$ref":"#/definitions/httpResponse.HttpResponse"},{"type":"object","properties":{"data":{"type":"object"},"pagination":{"type":"object"}}}]}},"500":{"description":"system cannot reset password","schema":{"allOf":[{"$ref":"#/definitions/httpResponse.HttpResponse"},{"type":"object","properties":{"data":{"type":"object"},"pagination":{"type":"object"}}}]}}}}},"/user/resetpassword":{"post":{"description":"Resend verification email","consumes":["application/json"],"produces":["application/json"],"tags":["user"],"summary":"Resend verification email","parameters":[{"description":"token","name":"user","in":"body","required":true,"schema":{"$ref":"#/definitions/dto.ResetPasswordCreateRequestBody"}}],"responses":{"200":{"description":"email is sent to user successfully","schema":{"allOf":[{"$ref":"#/definitions/httpResponse.HttpResponse"},{"type":"object","properties":{"data":{"type":"object"},"pagination":{"type":"object"}}}]}},"400":{"description":"your request is invalid","schema":{"allOf":[{"$ref":"#/definitions/httpResponse.HttpResponse"},{"type":"object","properties":{"data":{"type":"object"},"pagination":{"type":"object"}}}]}},"500":{"description":"system cannot resend verification email","schema":{"allOf":[{"$ref":"#/definitions/httpResponse.HttpResponse"},{"type":"object","properties":{"data":{"type":"object"},"pagination":{"type":"object"}}}]}}}}},"/user/verify":{"post":{"description":"Verify email","consumes":["application/json"],"produces":["application/json"],"tags":["user"],"summary":"Verify email","parameters":[{"description":"token","name":"user","in":"body","required":true,"schema":{"$ref":"#/definitions/dto.VerifyRequestBody"}}],"responses":{"200":{"description":"email is verified successfully","schema":{"allOf":[{"$ref":"#/definitions/httpResponse.HttpResponse"},{"type":"object","properties":{"data":{"$ref":"#/definitions/dto.TokenWithUserInformationResponseBody"},"pagination":{"type":"object"}}}]}},"400":{"description":"your request is invalid","schema":{"allOf":[{"$ref":"#/definitions/httpResponse.HttpResponse"},{"type":"object","properties":{"data":{"type":"object"},"pagination":{"type":"object"}}}]}},"401":{"description":"your request is unauthorized","schema":{"allOf":[{"$ref":"#/definitions/httpResponse.HttpResponse"},{"type":"object","properties":{"data":{"type":"object"},"pagination":{"type":"object"}}}]}},"500":{"description":"system cannot verify your email","schema":{"allOf":[{"$ref":"#/definitions/httpResponse.HttpResponse"},{"type":"object","properties":{"data":{"type":"object"},"pagination":{"type":"object"}}}]}}}}}},"definitions":{"domain.Address":{"type":"object","required":["district","province","subdistrict","zipcode"],"properties":{"district":{"type":"string"},"province":{"type":"string"},"subdistrict":{"type":"string"},"zipcode":{"type":"string"}}},"domain.CheckoutStatus":{"type":"string","enum":["open","complete","expired"],"x-enum-varnames":["StatusOpen","StatusComplete","StatusExpired"]},"domain.Dorm":{"type":"object","required":["address","bathrooms","bedrooms","name","ownerId","price","size"],"properties":{"address":{"$ref":"#/definitions/domain.Address"},"bathrooms":{"type":"integer","minimum":0},"bedrooms":{"type":"integer","minimum":0},"createAt":{"type":"string"},"description":{"type":"string"},"id":{"type":"string"},"name":{"type":"string"},"owner":{"$ref":"#/definitions/domain.User"},"ownerId":{"type":"string"},"price":{"type":"number"},"rating":{"type":"number","maximum":5,"minimum":0},"size":{"type":"number"},"updateAt":{"type":"string"}}},"domain.LeasingHistory":{"type":"object","properties":{"dorm":{"$ref":"#/definitions/domain.Dorm"},"dorm_id":{"type":"string"},"end":{"type":"string"},"id":{"type":"string"},"lessee":{"$ref":"#/definitions/domain.User"},"lessee_id":{"type":"string"},"orders":{"type":"array","items":{"$ref":"#/definitions/domain.Order"}},"start":{"type":"string"}}},"domain.Lifestyle":{"type":"string","enum":["Active","Creative","Social","Relaxed","Football","Basketball","Tennis","Swimming","Running","Cycling","Badminton","Yoga","Gym \u0026 Fitness","Music","Dancing","Photography","Painting","Gaming","Reading","Writing","DIY \u0026 Crafting","Cooking","Extrovert","Introvert","Night Owl","Early Bird","Traveler","Backpacker","Nature Lover","Camping","Beach Lover","Dog Lover","Cat Lover","Freelancer","Entrepreneur","Office Worker","Remote Worker","Student","Self-Employed"],"x-enum-varnames":["Active","Creative","Social","Relaxed","Football","Basketball","Tennis","Swimming","Running","Cycling","Badminton","Yoga","GymAndFitness","Music","Dancing","Photography","Painting","Gaming","Reading","Writing","DIYAndCrafting","Cooking","Extrovert","Introvert","NightOwl","EarlyBird","Traveler","Backpacker","NatureLover","Camping","BeachLover","DogLover","CatLover","Freelancer","Entrepreneur","OfficeWorker","RemoteWorker","Student","SelfEmployed"]},"domain.Order":{"type":"object","properties":{"createAt":{"type":"string"},"id":{"type":"string"},"leasingHistory":{"$ref":"#/definitions/domain.LeasingHistory"},"leasingHistoryID":{"type":"string"},"paidTransaction":{"$ref":"#/definitions/domain.Transaction"},"paidTransactionID":{"type":"string"},"price":{"type":"integer"},"transactions":{"type":"array","items":{"$ref":"#/definitions/domain.Transaction"}},"type":{"$ref":"#/definitions/domain.OrderType"},"updateAt":{"type":"string"}}},"domain.OrderType":{"type":"string","enum":["insurance","monthly_bill"],"x-enum-varnames":["InsuranceOrderType","MonthlyBillOrderType"]},"domain.Role":{"type":"string","enum":["ADMIN","LESSEE","LESSOR"],"x-enum-varnames":["AdminRole","LesseeRole","LessorRole"]},"domain.Transaction":{"type":"object","properties":{"createAt":{"type":"string"},"id":{"type":"string"},"price":{"type":"integer"},"status":{"$ref":"#/definitions/domain.CheckoutStatus"},"updateAt":{"type":"string"}}},"domain.User":{"type":"object","required":["email","username"],"properties":{"birthDate":{"type":"string"},"createAt":{"type":"string"},"email":{"type":"string"},"filledPersonalInfo":{"type":"boolean"},"firstname":{"type":"string"},"gender":{"type":"string"},"id":{"type":"string"},"isStudentVerified":{"type":"boolean"},"isVerified":{"type":"boolean"},"lastname":{"type":"string"},"lifestyles":{"type":"array","items":{"$ref":"#/definitions/domain.Lifestyle"}},"nationalID":{"type":"string"},"phoneNumber":{"type":"string"},"role":{"$ref":"#/definitions/domain.Role"},"studentEvidence":{"description":"studentEvidence","type":"string"},"updateAt":{"type":"string"},"username":{"type":"string"}}},"dto.CreateTransactionResponseBody":{"type":"object","properties":{"checkoutUrl":{"type":"string"}}},"dto.DormRequestBody":{"type":"object","required":["address","bathrooms","bedrooms","name","price","size"],"properties":{"address":{"type":"object","required":["district","province","subdistrict","zipcode"],"properties":{"district":{"type":"string"},"province":{"type":"string"},"subdistrict":{"type":"string"},"zipcode":{"type":"string"}}},"bathrooms":{"type":"integer","minimum":0},"bedrooms":{"type":"integer","minimum":0},"description":{"type":"string"},"name":{"type":"string"},"price":{"type":"number"},"size":{"type":"number"}}},"dto.LoginRequestBody":{"type":"object","required":["email","password"],"properties":{"email":{"type":"string"},"password":{"type":"string"}}},"dto.OrderRequestBody":{"type":"object","required":["leasingHistoryId"],"properties":{"leasingHistoryId":{"type":"string"}}},"dto.OrderResponseBody":{"type":"object","properties":{"id":{"type":"string"},"paidTransaction":{"$ref":"#/definitions/domain.Transaction"},"price":{"type":"integer"},"type":{"$ref":"#/definitions/domain.OrderType"}}},"dto.PaginationResponseBody":{"type":"object","properties":{"currentPage":{"type":"integer"},"lastPage":{"type":"integer"},"limit":{"type":"integer"},"total":{"type":"integer"}}},"dto.RefreshTokenRequestBody":{"type":"object","required":["refreshToken"],"properties":{"refreshToken":{"type":"string"}}},"dto.RegisterRequestBody":{"type":"object","required":["email","password","username"],"properties":{"email":{"type":"string"},"password":{"type":"string"},"username":{"type":"string"}}},"dto.ResetPasswordCreateRequestBody":{"type":"object","required":["email"],"properties":{"email":{"type":"string"}}},"dto.ResetPasswordRequestBody":{"type":"object","required":["password","token"],"properties":{"password":{"type":"string"},"token":{"type":"string"}}},"dto.TokenResponseBody":{"type":"object","properties":{"accessToken":{"type":"string"},"refreshToken":{"type":"string"}}},"dto.TokenWithUserInformationResponseBody":{"type":"object","properties":{"accessToken":{"type":"string"},"refreshToken":{"type":"string"},"userInformation":{"$ref":"#/definitions/domain.User"}}},"dto.TransactionRequestBody":{"type":"object","properties":{"orderID":{"type":"string"}}},"dto.UserInformationRequestBody":{"type":"object","properties":{"birthDate":{"type":"string"},"firstname":{"type":"string"},"gender":{"type":"string"},"lastname":{"type":"string"},"lifestyles":{"type":"array","items":{"$ref":"#/definitions/domain.Lifestyle"}},"nationalID":{"type":"string"},"password":{"type":"string","minLength":8},"phoneNumber":{"type":"string"},"studentEvidence":{"type":"string"},"username":{"type":"string"}}},"dto.VerifyRequestBody":{"type":"object","required":["token"],"properties":{"token":{"type":"string"}}},"httpResponse.HttpResponse":{"type":"object","properties":{"data":{},"message":{"type":"string"},"pagination":{},"success":{"type":"boolean"}}}},"securityDefinitions":{"Bearer":{"description":"Bearer token authentication","type":"apiKey","name":"Authorization","in":"header"}}}