components:
  schemas:
<<<<<<< HEAD
=======
    domain.Address:
      properties:
        district:
          type: string
        province:
          type: string
        subdistrict:
          type: string
        zipcode:
          type: string
      required:
      - district
      - province
      - subdistrict
      - zipcode
      type: object
    domain.CheckoutStatus:
      type: string
      x-enum-varnames:
      - StatusOpen
      - StatusComplete
      - StatusExpired
    domain.Dorm:
      properties:
        address:
          $ref: '#/components/schemas/domain.Address'
        bathrooms:
          minimum: 0
          type: integer
        bedrooms:
          minimum: 0
          type: integer
        createAt:
          type: string
        description:
          type: string
        id:
          type: string
        name:
          type: string
        owner:
          $ref: '#/components/schemas/domain.User'
        ownerId:
          type: string
        price:
          type: number
        rating:
          maximum: 5
          minimum: 0
          type: number
        size:
          type: number
        updateAt:
          type: string
      required:
      - address
      - bathrooms
      - bedrooms
      - name
      - ownerId
      - price
      - size
      type: object
    domain.LeasingHistory:
      properties:
        dorm:
          $ref: '#/components/schemas/domain.Dorm'
        dorm_id:
          type: string
        end:
          type: string
        id:
          type: string
        lessee:
          $ref: '#/components/schemas/domain.User'
        lessee_id:
          type: string
        orders:
          items:
            $ref: '#/components/schemas/domain.Order'
          type: array
          uniqueItems: false
        price:
          type: number
        start:
          type: string
      type: object
    domain.Lifestyle:
      type: string
      x-enum-varnames:
      - Active
      - Creative
      - Social
      - Relaxed
      - Football
      - Basketball
      - Tennis
      - Swimming
      - Running
      - Cycling
      - Badminton
      - Yoga
      - GymAndFitness
      - Music
      - Dancing
      - Photography
      - Painting
      - Gaming
      - Reading
      - Writing
      - DIYAndCrafting
      - Cooking
      - Extrovert
      - Introvert
      - NightOwl
      - EarlyBird
      - Traveler
      - Backpacker
      - NatureLover
      - Camping
      - BeachLover
      - DogLover
      - CatLover
      - Freelancer
      - Entrepreneur
      - OfficeWorker
      - RemoteWorker
      - Student
      - SelfEmployed
    domain.Order:
      properties:
        createAt:
          type: string
        id:
          type: string
        leasingHistory:
          $ref: '#/components/schemas/domain.LeasingHistory'
        leasingHistoryID:
          type: string
        paidTransaction:
          $ref: '#/components/schemas/domain.Transaction'
        paidTransactionID:
          type: string
        price:
          type: integer
        transactions:
          items:
            $ref: '#/components/schemas/domain.Transaction'
          type: array
          uniqueItems: false
        type:
          $ref: '#/components/schemas/domain.OrderType'
        updateAt:
          type: string
      type: object
    domain.OrderType:
      type: string
      x-enum-varnames:
      - InsuranceOrderType
      - MonthlyBillOrderType
    domain.OwnershipProofStatus:
      type: string
      x-enum-varnames:
      - Pending
      - Approved
      - Rejected
>>>>>>> e67e5acc
    domain.Role:
      type: string
      x-enum-varnames:
      - AdminRole
      - LesseeRole
      - LessorRole
    domain.User:
      properties:
        birthDate:
          type: string
        createAt:
          type: string
        email:
          type: string
        filledPersonalInfo:
          type: boolean
        firstname:
          type: string
        gender:
          type: string
        id:
          type: string
        isStudentVerified:
          type: boolean
        isVerified:
          type: boolean
        lastname:
          type: string
        lifestyles:
          items:
            type: string
          type: array
          uniqueItems: false
        nationalID:
          type: string
        phoneNumber:
          type: string
        role:
          $ref: '#/components/schemas/domain.Role'
        studentEvidence:
          description: studentEvidence
          type: string
        updateAt:
          type: string
        username:
          type: string
      required:
      - email
      - username
      type: object
    dto.Address:
      properties:
        district:
          type: string
        province:
          type: string
        subdistrict:
          type: string
        zipcode:
          type: string
      type: object
    dto.CreateTransactionResponseBody:
      properties:
        checkoutUrl:
          type: string
      type: object
    dto.DormCreateRequestBody:
      properties:
        address:
          properties:
            district:
              type: string
            province:
              type: string
            subdistrict:
              type: string
            zipcode:
              type: string
          required:
          - district
          - province
          - subdistrict
          - zipcode
          type: object
        bathrooms:
          minimum: 0
          type: integer
        bedrooms:
          minimum: 0
          type: integer
        description:
          type: string
        name:
          type: string
        price:
          type: number
        size:
          type: number
      required:
      - address
      - bathrooms
      - bedrooms
      - name
      - price
      - size
      type: object
    dto.DormResponseBody:
      properties:
        address:
          $ref: '#/components/schemas/dto.Address'
        bathrooms:
          type: integer
        bedrooms:
          type: integer
        createAt:
          type: string
        description:
          type: string
        id:
          type: string
        imagesUrl:
          items:
            type: string
          type: array
          uniqueItems: false
        name:
          type: string
        owner:
          $ref: '#/components/schemas/dto.UserResponse'
        price:
          type: number
        rating:
          type: number
        size:
          type: number
        updateAt:
          type: string
      type: object
    dto.DormUpdateRequestBody:
      properties:
        address:
          $ref: '#/components/schemas/dto.Address'
        bathrooms:
          minimum: 0
          type: integer
        bedrooms:
          minimum: 0
          type: integer
        description:
          type: string
        name:
          type: string
        price:
          type: number
        size:
          type: number
      type: object
    dto.ErrorResponse:
      properties:
        error:
          type: string
      type: object
    dto.LeasingHistory:
      properties:
        dorm:
          $ref: '#/components/schemas/dto.DormResponseBody'
        dorm_id:
          type: string
        end:
          type: string
        id:
          type: string
        lessee:
          $ref: '#/components/schemas/dto.UserResponse'
        lessee_id:
          type: string
        orders:
          items:
            $ref: '#/components/schemas/dto.OrderResponseBody'
          type: array
          uniqueItems: false
        price:
          type: number
        start:
          type: string
      type: object
    dto.LoginRequestBody:
      properties:
        email:
          type: string
        password:
          type: string
      required:
      - email
      - password
      type: object
    dto.OrderRequestBody:
      properties:
        leasingHistoryId:
          type: string
      required:
      - leasingHistoryId
      type: object
    dto.OrderResponseBody:
      properties:
        id:
          type: string
        paidTransaction:
          $ref: '#/components/schemas/dto.TransactionResponse'
        price:
          type: integer
        type:
          type: string
      type: object
    dto.OwnershipProofResponseBody:
      properties:
        adminId:
          type: string
        dormId:
          type: string
        status:
          $ref: '#/components/schemas/domain.OwnershipProofStatus'
        url:
          type: string
      type: object
    dto.Pagination:
      properties:
        current_page:
          type: integer
        last_page:
          type: integer
        limit:
          type: integer
        total:
          type: integer
      type: object
    dto.PaginationResponse-dto_DormResponseBody:
      properties:
        data:
          items:
            $ref: '#/components/schemas/dto.DormResponseBody'
          type: array
          uniqueItems: false
        pagination:
          $ref: '#/components/schemas/dto.Pagination'
      type: object
    dto.PaginationResponse-dto_LeasingHistory:
      properties:
        data:
          items:
            $ref: '#/components/schemas/dto.LeasingHistory'
          type: array
          uniqueItems: false
        pagination:
          $ref: '#/components/schemas/dto.Pagination'
      type: object
    dto.PaginationResponse-dto_OrderResponseBody:
      properties:
        data:
          items:
            $ref: '#/components/schemas/dto.OrderResponseBody'
          type: array
          uniqueItems: false
        pagination:
          $ref: '#/components/schemas/dto.Pagination'
      type: object
    dto.RefreshTokenRequestBody:
      properties:
        refreshToken:
          type: string
      required:
      - refreshToken
      type: object
    dto.RegisterRequestBody:
      properties:
        email:
          type: string
        password:
          type: string
        username:
          type: string
      required:
      - email
      - password
      - username
      type: object
    dto.ResetPasswordCreateRequestBody:
      properties:
        email:
          type: string
      required:
      - email
      type: object
    dto.ResetPasswordRequestBody:
      properties:
        password:
          type: string
        token:
          type: string
      required:
      - password
      - token
      type: object
    dto.SuccessResponse-domain_User:
      properties:
        data:
          $ref: '#/components/schemas/domain.User'
      type: object
    dto.SuccessResponse-dto_CreateTransactionResponseBody:
      properties:
        data:
          $ref: '#/components/schemas/dto.CreateTransactionResponseBody'
      type: object
    dto.SuccessResponse-dto_DormResponseBody:
      properties:
        data:
          $ref: '#/components/schemas/dto.DormResponseBody'
      type: object
    dto.SuccessResponse-dto_LeasingHistory:
      properties:
        data:
          $ref: '#/components/schemas/dto.LeasingHistory'
      type: object
    dto.SuccessResponse-dto_OrderResponseBody:
      properties:
        data:
          $ref: '#/components/schemas/dto.OrderResponseBody'
      type: object
    dto.SuccessResponse-dto_OwnershipProofResponseBody:
      properties:
        data:
          $ref: '#/components/schemas/dto.OwnershipProofResponseBody'
      type: object
    dto.SuccessResponse-dto_TokenResponseBody:
      properties:
        data:
          $ref: '#/components/schemas/dto.TokenResponseBody'
      type: object
    dto.SuccessResponse-dto_TokenWithUserInformationResponseBody:
      properties:
        data:
          $ref: '#/components/schemas/dto.TokenWithUserInformationResponseBody'
      type: object
    dto.SuccessResponse-dto_UserResponse:
      properties:
        data:
          $ref: '#/components/schemas/dto.UserResponse'
      type: object
    dto.TokenResponseBody:
      properties:
        accessToken:
          type: string
        refreshToken:
          type: string
      type: object
    dto.TokenWithUserInformationResponseBody:
      properties:
        accessToken:
          type: string
        refreshToken:
          type: string
        userInformation:
          $ref: '#/components/schemas/dto.UserResponse'
      type: object
    dto.TransactionRequestBody:
      properties:
        orderID:
          type: string
      type: object
    dto.TransactionResponse:
      properties:
        createAt:
          type: string
        id:
          type: string
        price:
          type: integer
        status:
          type: string
        updateAt:
          type: string
      type: object
    dto.UserInformationRequestBody:
      properties:
        birthDate:
          type: string
        firstname:
          minLength: 2
          type: string
        gender:
          type: string
        lastname:
          minLength: 2
          type: string
        lifestyles:
          items:
            type: string
          type: array
          uniqueItems: false
        nationalID:
          type: string
        password:
          minLength: 8
          type: string
        phoneNumber:
          type: string
        studentEvidence:
          type: string
        username:
          minLength: 2
          type: string
      type: object
    dto.UserResponse:
      description: will probably change to some form of dto.UserResponseBody
      properties:
        birthDate:
          type: string
        email:
          type: string
        filledPersonalInfo:
          type: boolean
        firstname:
          type: string
        gender:
          type: string
        id:
          type: string
        isStudentVerified:
          type: boolean
        isVerified:
          type: boolean
        lastname:
          type: string
        lifestyles:
          items:
            type: string
          type: array
          uniqueItems: false
        phoneNumber:
          type: string
        role:
          type: string
        studentEvidence:
          type: string
        username:
          type: string
      type: object
    dto.VerifyRequestBody:
      properties:
        token:
          type: string
      required:
      - token
      type: object
  securitySchemes:
    Bearer:
      description: Bearer token authentication
      in: header
      name: Authorization
      type: apiKey
externalDocs:
  description: ""
  url: ""
info:
  description: This is the API for the Condormhub project.
  title: Condormhub API
  version: "1.0"
openapi: 3.1.0
paths:
  /auth/login:
    post:
      description: Login user
      requestBody:
        content:
          application/json:
            schema:
              $ref: '#/components/schemas/dto.LoginRequestBody'
        description: user information
        required: true
      responses:
        "200":
          content:
            application/json:
              schema:
                $ref: '#/components/schemas/dto.SuccessResponse-dto_TokenWithUserInformationResponseBody'
          description: user successfully logged in
        "400":
          content:
            application/json:
              schema:
                $ref: '#/components/schemas/dto.ErrorResponse'
          description: your request is invalid
        "401":
          content:
            application/json:
              schema:
                $ref: '#/components/schemas/dto.ErrorResponse'
          description: your request is unauthorized
        "404":
          content:
            application/json:
              schema:
                $ref: '#/components/schemas/dto.ErrorResponse'
          description: user not found
        "500":
          content:
            application/json:
              schema:
                $ref: '#/components/schemas/dto.ErrorResponse'
          description: system cannot login user
      summary: Login user
      tags:
      - auth
  /auth/refresh:
    post:
      description: Refresh user
      requestBody:
        content:
          application/json:
            schema:
              $ref: '#/components/schemas/dto.RefreshTokenRequestBody'
        description: user information
        required: true
      responses:
        "200":
          content:
            application/json:
              schema:
                $ref: '#/components/schemas/dto.SuccessResponse-dto_TokenResponseBody'
          description: user successfully Refresh in
        "400":
          content:
            application/json:
              schema:
                $ref: '#/components/schemas/dto.ErrorResponse'
          description: your request is invalid
        "401":
          content:
            application/json:
              schema:
                $ref: '#/components/schemas/dto.ErrorResponse'
          description: your request is unauthorized
        "404":
          content:
            application/json:
              schema:
                $ref: '#/components/schemas/dto.ErrorResponse'
          description: user not found
        "500":
          content:
            application/json:
              schema:
                $ref: '#/components/schemas/dto.ErrorResponse'
          description: system cannot refresh user
      summary: Refresh user
      tags:
      - auth
  /auth/register:
    post:
      description: Register new user
      requestBody:
        content:
          application/json:
            schema:
              $ref: '#/components/schemas/dto.RegisterRequestBody'
        description: user information
        required: true
      responses:
        "201":
          content:
            application/json:
              schema:
                $ref: '#/components/schemas/dto.SuccessResponse-dto_TokenWithUserInformationResponseBody'
          description: user successfully registered
        "400":
          content:
            application/json:
              schema:
                $ref: '#/components/schemas/dto.ErrorResponse'
          description: your request is invalid
        "500":
          content:
            application/json:
              schema:
                $ref: '#/components/schemas/dto.ErrorResponse'
          description: system cannot register user
      summary: Register new user
      tags:
      - auth
  /dorms:
    get:
      description: Retrieve a list of all dorms
      parameters:
      - description: Number of dorms to retrieve (default 10, max 50)
        in: query
        name: limit
        schema:
          type: integer
      - description: Page number to retrieve (default 1)
        in: query
        name: page
        schema:
          type: integer
      responses:
        "200":
          content:
            application/json:
              schema:
                $ref: '#/components/schemas/dto.PaginationResponse-dto_DormResponseBody'
          description: All dorms retrieved successfully
        "401":
          content:
            application/json:
              schema:
                $ref: '#/components/schemas/dto.ErrorResponse'
          description: your request is unauthorized
        "500":
          content:
            application/json:
              schema:
                $ref: '#/components/schemas/dto.ErrorResponse'
          description: Failed to retrieve dorms
      summary: Get all dorms
      tags:
      - dorms
    post:
      description: Add a new room to the database with the given details
      requestBody:
        content:
          application/json:
            schema:
              $ref: '#/components/schemas/dto.DormCreateRequestBody'
        description: Dorm information
        required: true
      responses:
        "201":
          content:
            application/json:
              schema:
                $ref: '#/components/schemas/dto.SuccessResponse-dto_DormResponseBody'
          description: Dorm successfully created
        "400":
          content:
            application/json:
              schema:
                $ref: '#/components/schemas/dto.ErrorResponse'
          description: Your request is invalid
        "401":
          content:
            application/json:
              schema:
                $ref: '#/components/schemas/dto.ErrorResponse'
          description: your request is unauthorized
        "403":
          content:
            application/json:
              schema:
                $ref: '#/components/schemas/dto.ErrorResponse'
          description: You do not have permission to create a dorm
        "500":
          content:
            application/json:
              schema:
                $ref: '#/components/schemas/dto.ErrorResponse'
          description: Failed to save dorm
      security:
      - Bearer: []
      summary: Create a new dorm
      tags:
      - dorms
  /dorms/{id}:
    delete:
      description: Removes a dorm from the database based on the give ID
      parameters:
      - description: DormID
        in: path
        name: id
        required: true
        schema:
          type: string
      responses:
        "204":
          description: Dorm successfully deleted
        "400":
          content:
            application/json:
              schema:
                $ref: '#/components/schemas/dto.ErrorResponse'
          description: Incorrect UUID format
        "401":
          content:
            application/json:
              schema:
                $ref: '#/components/schemas/dto.ErrorResponse'
          description: your request is unauthorized
        "403":
          content:
            application/json:
              schema:
                $ref: '#/components/schemas/dto.ErrorResponse'
          description: You do not have permission to delete this dorm
        "404":
          content:
            application/json:
              schema:
                $ref: '#/components/schemas/dto.ErrorResponse'
          description: Dorm not found
        "500":
          content:
            application/json:
              schema:
                $ref: '#/components/schemas/dto.ErrorResponse'
          description: Failed to delete dorm
      security:
      - Bearer: []
      summary: Delete a dorm
      tags:
      - dorms
    get:
      description: Retrieve a specific dorm based on its ID
      parameters:
      - description: DormID
        in: path
        name: id
        required: true
        schema:
          type: string
      responses:
        "200":
          content:
            application/json:
              schema:
                $ref: '#/components/schemas/dto.SuccessResponse-dto_DormResponseBody'
          description: Dorm data successfully retrieved
        "400":
          content:
            application/json:
              schema:
                $ref: '#/components/schemas/dto.ErrorResponse'
          description: Incorrect UUID format
        "401":
          content:
            application/json:
              schema:
                $ref: '#/components/schemas/dto.ErrorResponse'
          description: your request is unauthorized
        "404":
          content:
            application/json:
              schema:
                $ref: '#/components/schemas/dto.ErrorResponse'
          description: Dorm not found
        "500":
          content:
            application/json:
              schema:
                $ref: '#/components/schemas/dto.ErrorResponse'
          description: Server failed to retrieve dorm
      summary: Get a dorm by ID
      tags:
      - dorms
    patch:
      description: Modifies an existing room's details based on the given ID
      parameters:
      - description: DormID
        in: path
        name: id
        required: true
        schema:
          type: string
      requestBody:
        content:
          application/json:
            schema:
              $ref: '#/components/schemas/dto.DormUpdateRequestBody'
        description: Updated Room Data
        required: true
      responses:
        "200":
          content:
            application/json:
              schema:
                $ref: '#/components/schemas/dto.SuccessResponse-dto_DormResponseBody'
          description: Dorm data updated successfully
        "400":
          content:
            application/json:
              schema:
                $ref: '#/components/schemas/dto.ErrorResponse'
          description: Invalid Request
        "401":
          content:
            application/json:
              schema:
                $ref: '#/components/schemas/dto.ErrorResponse'
          description: your request is unauthorized
        "403":
          content:
            application/json:
              schema:
                $ref: '#/components/schemas/dto.ErrorResponse'
          description: unauthorized to update this dorm
        "404":
          content:
            application/json:
              schema:
                $ref: '#/components/schemas/dto.ErrorResponse'
          description: Dorm not found
        "500":
          content:
            application/json:
              schema:
                $ref: '#/components/schemas/dto.ErrorResponse'
          description: Server failed to update dorm
      security:
      - Bearer: []
      summary: Update an existing dorm
      tags:
      - dorms
  /history/{id}:
    delete:
      description: Delete a leasing history in the database
      parameters:
      - description: LeasingHistoryId
        in: path
        name: id
        required: true
        schema:
          type: string
      responses:
        "204":
          description: No Content
        "400":
          content:
            application/json:
              schema:
                $ref: '#/components/schemas/dto.ErrorResponse'
          description: Incorrect UUID format
        "401":
          content:
            application/json:
              schema:
                $ref: '#/components/schemas/dto.ErrorResponse'
          description: your request is unauthorized
        "404":
          content:
            application/json:
              schema:
                $ref: '#/components/schemas/dto.ErrorResponse'
          description: leasing history not found
        "500":
          content:
            application/json:
              schema:
                $ref: '#/components/schemas/dto.ErrorResponse'
          description: Can not parse UUID or Failed to delete leasing history
      security:
      - Bearer: []
      summary: Delete a leasing history
      tags:
      - history
    patch:
      description: Delete a leasing history in the database
      parameters:
      - description: LeasingHistoryId
        in: path
        name: id
        required: true
        schema:
          type: string
      responses:
        "204":
          description: Set end timestamp successfully
        "400":
          content:
            application/json:
              schema:
                $ref: '#/components/schemas/dto.ErrorResponse'
          description: Incorrect UUID format
        "401":
          content:
            application/json:
              schema:
                $ref: '#/components/schemas/dto.ErrorResponse'
          description: your request is unauthorized
        "404":
          content:
            application/json:
              schema:
                $ref: '#/components/schemas/dto.ErrorResponse'
          description: leasing history not found
        "500":
          content:
            application/json:
              schema:
                $ref: '#/components/schemas/dto.ErrorResponse'
          description: Can not parse UUID or Failed to update leasing history
      security:
      - Bearer: []
      summary: Delete a leasing history
      tags:
      - history
    post:
      description: Add a new leasing history to the database
      parameters:
      - description: DormID
        in: path
        name: id
        required: true
        schema:
          type: string
      responses:
        "201":
          content:
            application/json:
              schema:
                $ref: '#/components/schemas/dto.SuccessResponse-dto_LeasingHistory'
          description: Dorm successfully created
        "400":
          content:
            application/json:
              schema:
                $ref: '#/components/schemas/dto.ErrorResponse'
          description: Incorrect UUID format
        "401":
          content:
            application/json:
              schema:
                $ref: '#/components/schemas/dto.ErrorResponse'
          description: your request is unauthorized
        "404":
          content:
            application/json:
              schema:
                $ref: '#/components/schemas/dto.ErrorResponse'
          description: Dorm not found or leasing history not found
        "500":
          content:
            application/json:
              schema:
                $ref: '#/components/schemas/dto.ErrorResponse'
          description: Can not parse UUID or failed to save leasing history to database
      security:
      - Bearer: []
      summary: Create a new leasing history
      tags:
      - history
  /history/bydorm/{id}:
    get:
      description: Retrieve a list of all leasing history by userid
      parameters:
      - description: DormID
        in: path
        name: id
        required: true
        schema:
          type: string
      - description: Number of dorms to retrieve (default 10, max 50)
        in: query
        name: limit
        schema:
          type: integer
      - description: Page number to retrieve (default 1)
        in: query
        name: page
        schema:
          type: integer
      responses:
        "200":
          content:
            application/json:
              schema:
                $ref: '#/components/schemas/dto.PaginationResponse-dto_LeasingHistory'
          description: Retrive history successfully
        "400":
          content:
            application/json:
              schema:
                $ref: '#/components/schemas/dto.ErrorResponse'
          description: Incorrect UUID format or limit parameter is incorrect or page
            parameter is incorrect or page exceeded
        "401":
          content:
            application/json:
              schema:
                $ref: '#/components/schemas/dto.ErrorResponse'
          description: your request is unauthorized
        "404":
          content:
            application/json:
              schema:
                $ref: '#/components/schemas/dto.ErrorResponse'
          description: leasing history not found
        "500":
          content:
            application/json:
              schema:
                $ref: '#/components/schemas/dto.ErrorResponse'
          description: Can not parse UUID
      security:
      - Bearer: []
      summary: Get all leasing history by userid
      tags:
      - history
  /history/me:
    get:
      description: Retrieve a list of all leasing history by userid
      parameters:
      - description: Number of dorms to retrieve (default 10, max 50)
        in: query
        name: limit
        schema:
          type: integer
      - description: Page number to retrieve (default 1)
        in: query
        name: page
        schema:
          type: integer
      responses:
        "200":
          content:
            application/json:
              schema:
                $ref: '#/components/schemas/dto.PaginationResponse-dto_LeasingHistory'
          description: Retrive history successfully
        "400":
          content:
            application/json:
              schema:
                $ref: '#/components/schemas/dto.ErrorResponse'
          description: Incorrect UUID format or limit parameter is incorrect or page
            parameter is incorrect or page exceeded
        "401":
          content:
            application/json:
              schema:
                $ref: '#/components/schemas/dto.ErrorResponse'
          description: your request is unauthorized
        "404":
          content:
            application/json:
              schema:
                $ref: '#/components/schemas/dto.ErrorResponse'
          description: leasing history not found
      security:
      - Bearer: []
      summary: Get all leasing history by userid
      tags:
      - history
  /order:
    post:
      description: Create an order
      requestBody:
        content:
          application/json:
            schema:
              $ref: '#/components/schemas/dto.OrderRequestBody'
        description: Order request body
        required: true
      responses:
        "200":
          content:
            application/json:
              schema:
                $ref: '#/components/schemas/dto.SuccessResponse-dto_OrderResponseBody'
          description: Order created successfully
        "400":
          content:
            application/json:
              schema:
                $ref: '#/components/schemas/dto.ErrorResponse'
          description: your request is invalid
        "401":
          content:
            application/json:
              schema:
                $ref: '#/components/schemas/dto.ErrorResponse'
          description: your request is unauthorized
        "404":
          content:
            application/json:
              schema:
                $ref: '#/components/schemas/dto.ErrorResponse'
          description: leasing history not found
        "500":
          content:
            application/json:
              schema:
                $ref: '#/components/schemas/dto.ErrorResponse'
          description: cannot parse uuid or cannot delete user
      security:
      - Bearer: []
      summary: Create an order
      tags:
      - order
  /order/{id}:
    get:
      description: Get an order by ID
      parameters:
      - description: Order ID
        in: path
        name: id
        required: true
        schema:
          type: string
      responses:
        "200":
          content:
            application/json:
              schema:
                $ref: '#/components/schemas/dto.SuccessResponse-dto_OrderResponseBody'
          description: Order retrieved successfully
        "400":
          content:
            application/json:
              schema:
                $ref: '#/components/schemas/dto.ErrorResponse'
          description: your request is invalid
        "401":
          content:
            application/json:
              schema:
                $ref: '#/components/schemas/dto.ErrorResponse'
          description: your request is unauthorized
        "404":
          content:
            application/json:
              schema:
                $ref: '#/components/schemas/dto.ErrorResponse'
          description: leasing history not found
        "500":
          content:
            application/json:
              schema:
                $ref: '#/components/schemas/dto.ErrorResponse'
          description: cannot parse uuid or cannot delete user
      security:
      - Bearer: []
      summary: Get an order by ID
      tags:
      - order
  /order/unpaid/{userID}:
    get:
      description: Get unpaid orders by User ID
      parameters:
      - description: User ID
        in: path
        name: userID
        required: true
        schema:
          type: string
      - description: Number of history to be retrieved
        in: query
        name: limit
        schema:
          type: integer
      - description: Page to retrieved
        in: query
        name: page
        schema:
          type: integer
      responses:
        "200":
          content:
            application/json:
              schema:
                $ref: '#/components/schemas/dto.PaginationResponse-dto_OrderResponseBody'
          description: Order retrieved successfully
        "400":
          content:
            application/json:
              schema:
                $ref: '#/components/schemas/dto.ErrorResponse'
          description: your request is invalid
        "401":
          content:
            application/json:
              schema:
                $ref: '#/components/schemas/dto.ErrorResponse'
          description: your request is unauthorized
        "404":
          content:
            application/json:
              schema:
                $ref: '#/components/schemas/dto.ErrorResponse'
          description: leasing history not found
        "500":
          content:
            application/json:
              schema:
                $ref: '#/components/schemas/dto.ErrorResponse'
          description: cannot parse uuid or cannot delete user
      security:
      - Bearer: []
      summary: Get unpaid orders by User ID
      tags:
      - order
  /order/unpaid/me:
    get:
      description: Get my unpaid orders by ID
      parameters:
      - description: Number of history to be retrieved
        in: query
        name: limit
        schema:
          type: integer
      - description: Page to retrieved
        in: query
        name: page
        schema:
          type: integer
      responses:
        "200":
          content:
            application/json:
              schema:
                $ref: '#/components/schemas/dto.PaginationResponse-dto_OrderResponseBody'
          description: Unpaid orders retrieved successfully
        "400":
          content:
            application/json:
              schema:
                $ref: '#/components/schemas/dto.ErrorResponse'
          description: your request is invalid
        "401":
          content:
            application/json:
              schema:
                $ref: '#/components/schemas/dto.ErrorResponse'
          description: your request is unauthorized
        "404":
          content:
            application/json:
              schema:
                $ref: '#/components/schemas/dto.ErrorResponse'
          description: leasing history not found
        "500":
          content:
            application/json:
              schema:
                $ref: '#/components/schemas/dto.ErrorResponse'
          description: cannot parse uuid or cannot delete user
      security:
      - Bearer: []
      summary: Get my unpaid orders by ID
      tags:
      - order
  /ownership/{id}:
    delete:
      description: Delete an ownership proof file
      parameters:
      - description: DormID
        in: path
        name: id
        required: true
        schema:
          type: string
      responses:
        "204":
          description: Ownership proof successfully deleted
        "400":
          content:
            application/json:
              schema:
                $ref: '#/components/schemas/dto.ErrorResponse'
          description: Incorrect UUID format
        "404":
          content:
            application/json:
              schema:
                $ref: '#/components/schemas/dto.ErrorResponse'
          description: Ownership file not found
        "500":
          content:
            application/json:
              schema:
                $ref: '#/components/schemas/dto.ErrorResponse'
          description: Failed to delete Ownership file
      security:
      - Bearer: []
      summary: Delete ownership proof
      tags:
      - ownership
    get:
      description: Retrieve ownership proof for a specific dorm
      parameters:
      - description: DormID
        in: path
        name: id
        required: true
        schema:
          type: string
      responses:
        "200":
          content:
            application/json:
              schema:
                $ref: '#/components/schemas/dto.SuccessResponse-dto_OwnershipProofResponseBody'
          description: Ownership proof retrieved successfully
        "400":
          content:
            application/json:
              schema:
                $ref: '#/components/schemas/dto.ErrorResponse'
          description: Incorrect UUID format
        "404":
          content:
            application/json:
              schema:
                $ref: '#/components/schemas/dto.ErrorResponse'
          description: Ownership file not found
        "500":
          content:
            application/json:
              schema:
                $ref: '#/components/schemas/dto.ErrorResponse'
          description: Internal server error
      security:
      - Bearer: []
      summary: Get ownership proof by Dorm ID
      tags:
      - ownership
  /ownership/{id}/approve:
    post:
      description: Approve a submitted ownership proof for a dorm
      parameters:
      - description: DormID
        in: path
        name: id
        required: true
        schema:
          type: string
      responses:
        "200":
          content:
            application/json:
              schema:
                $ref: '#/components/schemas/dto.SuccessResponse-dto_OwnershipProofResponseBody'
          description: Ownership proof approved
        "400":
          content:
            application/json:
              schema:
                $ref: '#/components/schemas/dto.ErrorResponse'
          description: Incorrect UUID format
        "404":
          content:
            application/json:
              schema:
                $ref: '#/components/schemas/dto.ErrorResponse'
          description: Ownership file not found
        "500":
          content:
            application/json:
              schema:
                $ref: '#/components/schemas/dto.ErrorResponse'
          description: Internal server error
      security:
      - Bearer: []
      summary: Approve ownership proof
      tags:
      - ownership
  /ownership/{id}/reject:
    post:
      description: Reject a submitted ownership proof for a dorm
      parameters:
      - description: DormID
        in: path
        name: id
        required: true
        schema:
          type: string
      responses:
        "200":
          content:
            application/json:
              schema:
                $ref: '#/components/schemas/dto.SuccessResponse-dto_OwnershipProofResponseBody'
          description: Ownership proof rejected
        "400":
          content:
            application/json:
              schema:
                $ref: '#/components/schemas/dto.ErrorResponse'
          description: Incorrect UUID format
        "404":
          content:
            application/json:
              schema:
                $ref: '#/components/schemas/dto.ErrorResponse'
          description: Ownership file not found
        "500":
          content:
            application/json:
              schema:
                $ref: '#/components/schemas/dto.ErrorResponse'
          description: Internal server error
      security:
      - Bearer: []
      summary: Reject ownership proof
      tags:
      - ownership
  /ownership/{id}/upload:
    post:
      description: Upload a new file as ownership proof for a dorm
      parameters:
      - description: DormID
        in: path
        name: id
        required: true
        schema:
          type: string
      requestBody:
        content:
          multipart/form-data:
            schema:
              type: file
        description: file
        required: true
      responses:
        "200":
          content:
            application/json:
              schema:
                $ref: '#/components/schemas/dto.SuccessResponse-dto_OwnershipProofResponseBody'
          description: Ownership proof created
        "400":
          content:
            application/json:
              schema:
                $ref: '#/components/schemas/dto.ErrorResponse'
          description: Incorrect UUID format
        "404":
          content:
            application/json:
              schema:
                $ref: '#/components/schemas/dto.ErrorResponse'
          description: Ownershop proof not found
        "500":
          content:
            application/json:
              schema:
                $ref: '#/components/schemas/dto.ErrorResponse'
          description: Server failed to upload file
      security:
      - Bearer: []
      summary: Upload new ownership proof
      tags:
      - ownership
  /transaction:
    post:
      description: Create a transaction
      requestBody:
        content:
          application/json:
            schema:
              $ref: '#/components/schemas/dto.TransactionRequestBody'
        description: Transaction request body
        required: true
      responses:
        "200":
          content:
            application/json:
              schema:
                $ref: '#/components/schemas/dto.SuccessResponse-dto_CreateTransactionResponseBody'
          description: Transaction created successfully
        "400":
          content:
            application/json:
              schema:
                $ref: '#/components/schemas/dto.ErrorResponse'
          description: your request is invalid
        "401":
          content:
            application/json:
              schema:
                $ref: '#/components/schemas/dto.ErrorResponse'
          description: your request is unauthorized
        "404":
          content:
            application/json:
              schema:
                $ref: '#/components/schemas/dto.ErrorResponse'
          description: leasing history not found
        "500":
          content:
            application/json:
              schema:
                $ref: '#/components/schemas/dto.ErrorResponse'
          description: cannot parse uuid or cannot delete user
      security:
      - Bearer: []
      summary: Create a transaction
      tags:
      - transaction
  /user:
    patch:
      description: Update user information
      requestBody:
        content:
          application/json:
            schema:
              $ref: '#/components/schemas/dto.UserInformationRequestBody'
        description: user information
        required: true
      responses:
        "200":
          content:
            application/json:
              schema:
                $ref: '#/components/schemas/dto.SuccessResponse-dto_UserResponse'
          description: user successfully updated account information
        "400":
          content:
            application/json:
              schema:
                $ref: '#/components/schemas/dto.ErrorResponse'
          description: your request is invalid
        "401":
          content:
            application/json:
              schema:
                $ref: '#/components/schemas/dto.ErrorResponse'
          description: your request is unauthorized
        "500":
          content:
            application/json:
              schema:
                $ref: '#/components/schemas/dto.ErrorResponse'
          description: system cannot update your account information
      security:
      - Bearer: []
      summary: Update user information
      tags:
      - user
  /user/:
    delete:
      description: Delete a user account
      requestBody:
        content:
          application/json:
            schema:
              type: object
      responses:
        "204":
          description: account successfully deleted
        "401":
          content:
            application/json:
              schema:
                $ref: '#/components/schemas/dto.ErrorResponse'
          description: your request is unauthorized
        "500":
          content:
            application/json:
              schema:
                $ref: '#/components/schemas/dto.ErrorResponse'
          description: cannot parse uuid or cannot delete user
      security:
      - Bearer: []
      summary: Delete a user account
      tags:
      - user
  /user/me:
    get:
      description: Get user information
      responses:
        "200":
          content:
            application/json:
              schema:
                $ref: '#/components/schemas/dto.SuccessResponse-domain_User'
          description: get user information successfully
        "401":
          content:
            application/json:
              schema:
                $ref: '#/components/schemas/dto.ErrorResponse'
          description: your request is unauthorized
        "500":
          content:
            application/json:
              schema:
                $ref: '#/components/schemas/dto.ErrorResponse'
          description: system cannot get user information
      security:
      - Bearer: []
      summary: Get user information
      tags:
      - user
  /user/newpassword:
    post:
      description: Reset password
      requestBody:
        content:
          application/json:
            schema:
              $ref: '#/components/schemas/dto.ResetPasswordRequestBody'
        description: token
        required: true
      responses:
        "200":
          content:
            application/json:
              schema:
                $ref: '#/components/schemas/dto.SuccessResponse-dto_TokenWithUserInformationResponseBody'
          description: password reset successfully
        "400":
          content:
            application/json:
              schema:
                $ref: '#/components/schemas/dto.ErrorResponse'
          description: your request is invalid
        "500":
          content:
            application/json:
              schema:
                $ref: '#/components/schemas/dto.ErrorResponse'
          description: system cannot reset password
      summary: Reset password
      tags:
      - user
  /user/resetpassword:
    post:
      description: Resend verification email
      requestBody:
        content:
          application/json:
            schema:
              $ref: '#/components/schemas/dto.ResetPasswordCreateRequestBody'
        description: token
        required: true
      responses:
        "204":
          description: email is sent to user successfully
        "400":
          content:
            application/json:
              schema:
                $ref: '#/components/schemas/dto.ErrorResponse'
          description: your request is invalid
        "500":
          content:
            application/json:
              schema:
                $ref: '#/components/schemas/dto.ErrorResponse'
          description: system cannot resend verification email
      summary: Resend verification email
      tags:
      - user
  /user/verify:
    post:
      description: Verify email
      requestBody:
        content:
          application/json:
            schema:
              $ref: '#/components/schemas/dto.VerifyRequestBody'
        description: token
        required: true
      responses:
        "200":
          content:
            application/json:
              schema:
                $ref: '#/components/schemas/dto.SuccessResponse-dto_TokenWithUserInformationResponseBody'
          description: email is verified successfully
        "400":
          content:
            application/json:
              schema:
                $ref: '#/components/schemas/dto.ErrorResponse'
          description: your request is invalid
        "401":
          content:
            application/json:
              schema:
                $ref: '#/components/schemas/dto.ErrorResponse'
          description: your request is unauthorized
        "500":
          content:
            application/json:
              schema:
                $ref: '#/components/schemas/dto.ErrorResponse'
          description: system cannot verify your email
      summary: Verify email
      tags:
      - user<|MERGE_RESOLUTION|>--- conflicted
+++ resolved
@@ -1,174 +1,5 @@
 components:
   schemas:
-<<<<<<< HEAD
-=======
-    domain.Address:
-      properties:
-        district:
-          type: string
-        province:
-          type: string
-        subdistrict:
-          type: string
-        zipcode:
-          type: string
-      required:
-      - district
-      - province
-      - subdistrict
-      - zipcode
-      type: object
-    domain.CheckoutStatus:
-      type: string
-      x-enum-varnames:
-      - StatusOpen
-      - StatusComplete
-      - StatusExpired
-    domain.Dorm:
-      properties:
-        address:
-          $ref: '#/components/schemas/domain.Address'
-        bathrooms:
-          minimum: 0
-          type: integer
-        bedrooms:
-          minimum: 0
-          type: integer
-        createAt:
-          type: string
-        description:
-          type: string
-        id:
-          type: string
-        name:
-          type: string
-        owner:
-          $ref: '#/components/schemas/domain.User'
-        ownerId:
-          type: string
-        price:
-          type: number
-        rating:
-          maximum: 5
-          minimum: 0
-          type: number
-        size:
-          type: number
-        updateAt:
-          type: string
-      required:
-      - address
-      - bathrooms
-      - bedrooms
-      - name
-      - ownerId
-      - price
-      - size
-      type: object
-    domain.LeasingHistory:
-      properties:
-        dorm:
-          $ref: '#/components/schemas/domain.Dorm'
-        dorm_id:
-          type: string
-        end:
-          type: string
-        id:
-          type: string
-        lessee:
-          $ref: '#/components/schemas/domain.User'
-        lessee_id:
-          type: string
-        orders:
-          items:
-            $ref: '#/components/schemas/domain.Order'
-          type: array
-          uniqueItems: false
-        price:
-          type: number
-        start:
-          type: string
-      type: object
-    domain.Lifestyle:
-      type: string
-      x-enum-varnames:
-      - Active
-      - Creative
-      - Social
-      - Relaxed
-      - Football
-      - Basketball
-      - Tennis
-      - Swimming
-      - Running
-      - Cycling
-      - Badminton
-      - Yoga
-      - GymAndFitness
-      - Music
-      - Dancing
-      - Photography
-      - Painting
-      - Gaming
-      - Reading
-      - Writing
-      - DIYAndCrafting
-      - Cooking
-      - Extrovert
-      - Introvert
-      - NightOwl
-      - EarlyBird
-      - Traveler
-      - Backpacker
-      - NatureLover
-      - Camping
-      - BeachLover
-      - DogLover
-      - CatLover
-      - Freelancer
-      - Entrepreneur
-      - OfficeWorker
-      - RemoteWorker
-      - Student
-      - SelfEmployed
-    domain.Order:
-      properties:
-        createAt:
-          type: string
-        id:
-          type: string
-        leasingHistory:
-          $ref: '#/components/schemas/domain.LeasingHistory'
-        leasingHistoryID:
-          type: string
-        paidTransaction:
-          $ref: '#/components/schemas/domain.Transaction'
-        paidTransactionID:
-          type: string
-        price:
-          type: integer
-        transactions:
-          items:
-            $ref: '#/components/schemas/domain.Transaction'
-          type: array
-          uniqueItems: false
-        type:
-          $ref: '#/components/schemas/domain.OrderType'
-        updateAt:
-          type: string
-      type: object
-    domain.OrderType:
-      type: string
-      x-enum-varnames:
-      - InsuranceOrderType
-      - MonthlyBillOrderType
-    domain.OwnershipProofStatus:
-      type: string
-      x-enum-varnames:
-      - Pending
-      - Approved
-      - Rejected
->>>>>>> e67e5acc
     domain.Role:
       type: string
       x-enum-varnames:
@@ -204,12 +35,14 @@
           uniqueItems: false
         nationalID:
           type: string
+        password:
+          minLength: 8
+          type: string
         phoneNumber:
           type: string
         role:
           $ref: '#/components/schemas/domain.Role'
         studentEvidence:
-          description: studentEvidence
           type: string
         updateAt:
           type: string
@@ -217,6 +50,7 @@
           type: string
       required:
       - email
+      - password
       - username
       type: object
     dto.Address:
@@ -335,16 +169,12 @@
       properties:
         dorm:
           $ref: '#/components/schemas/dto.DormResponseBody'
-        dorm_id:
-          type: string
         end:
           type: string
         id:
           type: string
         lessee:
           $ref: '#/components/schemas/dto.UserResponse'
-        lessee_id:
-          type: string
         orders:
           items:
             $ref: '#/components/schemas/dto.OrderResponseBody'
@@ -390,10 +220,16 @@
         dormId:
           type: string
         status:
-          $ref: '#/components/schemas/domain.OwnershipProofStatus'
+          $ref: '#/components/schemas/dto.OwnershipProofStatus'
         url:
           type: string
       type: object
+    dto.OwnershipProofStatus:
+      type: string
+      x-enum-varnames:
+      - Pending
+      - Approved
+      - Rejected
     dto.Pagination:
       properties:
         current_page:
