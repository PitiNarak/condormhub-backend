--- conflicted
+++ resolved
@@ -379,12 +379,6 @@
         data:
           $ref: '#/components/schemas/dto.OwnershipProofResponseBody'
       type: object
-<<<<<<< HEAD
-    dto.SuccessResponse-dto_Review:
-      properties:
-        data:
-          $ref: '#/components/schemas/dto.Review'
-=======
     dto.SuccessResponse-dto_ProfilePictureUploadResponseBody:
       properties:
         data:
@@ -394,7 +388,6 @@
       properties:
         data:
           $ref: '#/components/schemas/dto.StudentEvidenceUploadResponseBody'
->>>>>>> bf232790
       type: object
     dto.SuccessResponse-dto_TokenResponseBody:
       properties:
