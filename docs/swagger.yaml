--- conflicted
+++ resolved
@@ -82,11 +82,8 @@
             $ref: '#/components/schemas/domain.Order'
           type: array
           uniqueItems: false
-<<<<<<< HEAD
-=======
         price:
           type: number
->>>>>>> 9307fda7
         start:
           type: string
       type: object
@@ -226,7 +223,6 @@
       - email
       - username
       type: object
-<<<<<<< HEAD
     dto.Address:
       properties:
         district:
@@ -238,18 +234,12 @@
         zipcode:
           type: string
       type: object
-=======
->>>>>>> 9307fda7
     dto.CreateTransactionResponseBody:
       properties:
         checkoutUrl:
           type: string
       type: object
-<<<<<<< HEAD
     dto.DormCreateRequestBody:
-=======
-    dto.DormRequestBody:
->>>>>>> 9307fda7
       properties:
         address:
           properties:
@@ -289,7 +279,6 @@
       - price
       - size
       type: object
-<<<<<<< HEAD
     dto.DormUpdateRequestBody:
       properties:
         address:
@@ -309,8 +298,6 @@
         size:
           type: number
       type: object
-=======
->>>>>>> 9307fda7
     dto.ErrorResponse:
       properties:
         error:
@@ -692,11 +679,7 @@
         content:
           application/json:
             schema:
-<<<<<<< HEAD
               $ref: '#/components/schemas/dto.DormCreateRequestBody'
-=======
-              $ref: '#/components/schemas/dto.DormRequestBody'
->>>>>>> 9307fda7
         description: Dorm information
         required: true
       responses:
@@ -718,15 +701,12 @@
               schema:
                 $ref: '#/components/schemas/dto.ErrorResponse'
           description: your request is unauthorized
-<<<<<<< HEAD
         "403":
           content:
             application/json:
               schema:
                 $ref: '#/components/schemas/dto.ErrorResponse'
           description: You do not have permission to create a dorm
-=======
->>>>>>> 9307fda7
         "500":
           content:
             application/json:
@@ -763,15 +743,12 @@
               schema:
                 $ref: '#/components/schemas/dto.ErrorResponse'
           description: your request is unauthorized
-<<<<<<< HEAD
         "403":
           content:
             application/json:
               schema:
                 $ref: '#/components/schemas/dto.ErrorResponse'
           description: You do not have permission to delete this dorm
-=======
->>>>>>> 9307fda7
         "404":
           content:
             application/json:
@@ -845,11 +822,7 @@
         content:
           application/json:
             schema:
-<<<<<<< HEAD
               $ref: '#/components/schemas/dto.DormUpdateRequestBody'
-=======
-              $ref: '#/components/schemas/dto.DormRequestBody'
->>>>>>> 9307fda7
         description: Updated Room Data
         required: true
       responses:
@@ -871,15 +844,12 @@
               schema:
                 $ref: '#/components/schemas/dto.ErrorResponse'
           description: your request is unauthorized
-<<<<<<< HEAD
         "403":
           content:
             application/json:
               schema:
                 $ref: '#/components/schemas/dto.ErrorResponse'
           description: unauthorized to update this dorm
-=======
->>>>>>> 9307fda7
         "404":
           content:
             application/json:
@@ -1035,20 +1005,6 @@
         required: true
         schema:
           type: string
-<<<<<<< HEAD
-      - description: Number of history to be retirved
-        in: query
-        name: limit
-        required: true
-        schema:
-          type: string
-      - description: Page to retrive
-        in: query
-        name: page
-        required: true
-        schema:
-          type: string
-=======
       - description: Number of dorms to retrieve (default 10, max 50)
         in: query
         name: limit
@@ -1059,7 +1015,6 @@
         name: page
         schema:
           type: integer
->>>>>>> 9307fda7
       responses:
         "200":
           content:
@@ -1104,17 +1059,6 @@
       - description: Number of dorms to retrieve (default 10, max 50)
         in: query
         name: limit
-<<<<<<< HEAD
-        required: true
-        schema:
-          type: string
-      - description: Page to retrive
-        in: query
-        name: page
-        required: true
-        schema:
-          type: string
-=======
         schema:
           type: integer
       - description: Page number to retrieve (default 1)
@@ -1122,7 +1066,6 @@
         name: page
         schema:
           type: integer
->>>>>>> 9307fda7
       responses:
         "200":
           content:
