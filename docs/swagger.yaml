--- conflicted
+++ resolved
@@ -1,385 +1,3 @@
-<<<<<<< HEAD
-definitions:
-  domain.Address:
-    properties:
-      district:
-        type: string
-      province:
-        type: string
-      subdistrict:
-        type: string
-      zipcode:
-        type: string
-    required:
-    - district
-    - province
-    - subdistrict
-    - zipcode
-    type: object
-  domain.Dorm:
-    properties:
-      address:
-        $ref: '#/definitions/domain.Address'
-      bathrooms:
-        minimum: 0
-        type: integer
-      bedrooms:
-        minimum: 0
-        type: integer
-      createAt:
-        type: string
-      description:
-        type: string
-      id:
-        type: string
-      name:
-        type: string
-      owner:
-        $ref: '#/definitions/domain.User'
-      ownerId:
-        type: string
-      price:
-        type: number
-      rating:
-        maximum: 5
-        minimum: 0
-        type: number
-      size:
-        type: number
-      updateAt:
-        type: string
-    required:
-    - address
-    - bathrooms
-    - bedrooms
-    - name
-    - ownerId
-    - price
-    - size
-    type: object
-  domain.LeasingHistory:
-    properties:
-      dorm:
-        $ref: '#/definitions/domain.Dorm'
-      dorm_id:
-        type: string
-      end:
-        type: string
-      id:
-        type: string
-      lessee:
-        $ref: '#/definitions/domain.User'
-      lessee_id:
-        type: string
-      orders:
-        items:
-          $ref: '#/definitions/domain.Order'
-        type: array
-      price:
-        type: integer
-      start:
-        type: string
-    type: object
-  domain.Lifestyle:
-    enum:
-    - Active
-    - Creative
-    - Social
-    - Relaxed
-    - Football
-    - Basketball
-    - Tennis
-    - Swimming
-    - Running
-    - Cycling
-    - Badminton
-    - Yoga
-    - Gym & Fitness
-    - Music
-    - Dancing
-    - Photography
-    - Painting
-    - Gaming
-    - Reading
-    - Writing
-    - DIY & Crafting
-    - Cooking
-    - Extrovert
-    - Introvert
-    - Night Owl
-    - Early Bird
-    - Traveler
-    - Backpacker
-    - Nature Lover
-    - Camping
-    - Beach Lover
-    - Dog Lover
-    - Cat Lover
-    - Freelancer
-    - Entrepreneur
-    - Office Worker
-    - Remote Worker
-    - Student
-    - Self-Employed
-    type: string
-    x-enum-varnames:
-    - Active
-    - Creative
-    - Social
-    - Relaxed
-    - Football
-    - Basketball
-    - Tennis
-    - Swimming
-    - Running
-    - Cycling
-    - Badminton
-    - Yoga
-    - GymAndFitness
-    - Music
-    - Dancing
-    - Photography
-    - Painting
-    - Gaming
-    - Reading
-    - Writing
-    - DIYAndCrafting
-    - Cooking
-    - Extrovert
-    - Introvert
-    - NightOwl
-    - EarlyBird
-    - Traveler
-    - Backpacker
-    - NatureLover
-    - Camping
-    - BeachLover
-    - DogLover
-    - CatLover
-    - Freelancer
-    - Entrepreneur
-    - OfficeWorker
-    - RemoteWorker
-    - Student
-    - SelfEmployed
-  domain.Order:
-    properties:
-      leasingHistoryID:
-        type: string
-    type: object
-  domain.Role:
-    enum:
-    - ADMIN
-    - LESSEE
-    - LESSOR
-    type: string
-    x-enum-varnames:
-    - AdminRole
-    - LesseeRole
-    - LessorRole
-  domain.User:
-    properties:
-      birthDate:
-        type: string
-      createAt:
-        type: string
-      email:
-        type: string
-      filledPersonalInfo:
-        type: boolean
-      firstname:
-        type: string
-      gender:
-        type: string
-      id:
-        type: string
-      isStudentVerified:
-        type: boolean
-      isVerified:
-        type: boolean
-      lastname:
-        type: string
-      lifestyles:
-        items:
-          $ref: '#/definitions/domain.Lifestyle'
-        type: array
-      nationalID:
-        type: string
-      role:
-        $ref: '#/definitions/domain.Role'
-      studentEvidence:
-        description: studentEvidence
-        type: string
-      updateAt:
-        type: string
-      username:
-        type: string
-    required:
-    - email
-    - username
-    type: object
-  dto.DormRequestBody:
-    properties:
-      address:
-        properties:
-          district:
-            type: string
-          province:
-            type: string
-          subdistrict:
-            type: string
-          zipcode:
-            type: string
-        required:
-        - district
-        - province
-        - subdistrict
-        - zipcode
-        type: object
-      bathrooms:
-        minimum: 0
-        type: integer
-      bedrooms:
-        minimum: 0
-        type: integer
-      description:
-        type: string
-      name:
-        type: string
-      price:
-        type: number
-      size:
-        type: number
-    required:
-    - address
-    - bathrooms
-    - bedrooms
-    - name
-    - price
-    - size
-    type: object
-  dto.LeasingHistoryCreateRequestBody:
-    properties:
-      price:
-        type: integer
-    required:
-    - price
-    type: object
-  dto.LoginRequestBody:
-    properties:
-      email:
-        type: string
-      password:
-        type: string
-    required:
-    - email
-    - password
-    type: object
-  dto.PaginationResponseBody:
-    properties:
-      currentPage:
-        type: integer
-      lastPage:
-        type: integer
-      limit:
-        type: integer
-      total:
-        type: integer
-    type: object
-  dto.RefreshTokenRequestBody:
-    properties:
-      refreshToken:
-        type: string
-    required:
-    - refreshToken
-    type: object
-  dto.RegisterRequestBody:
-    properties:
-      email:
-        type: string
-      password:
-        type: string
-      username:
-        type: string
-    required:
-    - email
-    - password
-    - username
-    type: object
-  dto.ResetPasswordCreateRequestBody:
-    properties:
-      email:
-        type: string
-    required:
-    - email
-    type: object
-  dto.ResetPasswordRequestBody:
-    properties:
-      password:
-        type: string
-      token:
-        type: string
-    required:
-    - password
-    - token
-    type: object
-  dto.TokenResponseBody:
-    properties:
-      accessToken:
-        type: string
-      refreshToken:
-        type: string
-    type: object
-  dto.TokenWithUserInformationResponseBody:
-    properties:
-      accessToken:
-        type: string
-      refreshToken:
-        type: string
-      userInformation:
-        $ref: '#/definitions/domain.User'
-    type: object
-  dto.UserInformationRequestBody:
-    properties:
-      birthDate:
-        type: string
-      firstname:
-        type: string
-      gender:
-        type: string
-      lastname:
-        type: string
-      lifestyles:
-        items:
-          $ref: '#/definitions/domain.Lifestyle'
-        type: array
-      nationalID:
-        type: string
-      password:
-        minLength: 8
-        type: string
-      studentEvidence:
-        type: string
-      username:
-        type: string
-    type: object
-  dto.VerifyRequestBody:
-    properties:
-      token:
-        type: string
-    required:
-    - token
-    type: object
-  httpResponse.HttpResponse:
-    properties:
-      data: {}
-      message:
-        type: string
-      pagination: {}
-      success:
-        type: boolean
-    type: object
-=======
 components:
   schemas:
     domain.Address:
@@ -861,7 +479,6 @@
 externalDocs:
   description: ""
   url: ""
->>>>>>> ffba1064
 info:
   description: This is the API for the Condormhub project.
   title: Condormhub API
@@ -1283,20 +900,8 @@
         in: path
         name: id
         required: true
-<<<<<<< HEAD
-        type: string
-      - description: price of a dorm must be greater than 100
-        in: body
-        name: price
-        required: true
-        schema:
-          $ref: '#/definitions/dto.LeasingHistoryCreateRequestBody'
-      produces:
-      - application/json
-=======
-        schema:
-          type: string
->>>>>>> ffba1064
+        schema:
+          type: string
       responses:
         "201":
           content:
@@ -1382,24 +987,11 @@
                 $ref: '#/components/schemas/dto.ErrorResponse'
           description: leasing history not found
         "500":
-<<<<<<< HEAD
-          description: Can not parse UUID or cannot paginate the given value
-          schema:
-            allOf:
-            - $ref: '#/definitions/httpResponse.HttpResponse'
-            - properties:
-                data:
-                  type: object
-                pagination:
-                  type: object
-              type: object
-=======
           content:
             application/json:
               schema:
                 $ref: '#/components/schemas/dto.ErrorResponse'
           description: Can not parse UUID
->>>>>>> ffba1064
       security:
       - Bearer: []
       summary: Get all leasing history by userid
@@ -1633,19 +1225,6 @@
           application/json:
             schema:
               type: object
-<<<<<<< HEAD
-        "500":
-          description: cannot paginate the given value
-          schema:
-            allOf:
-            - $ref: '#/definitions/httpResponse.HttpResponse'
-            - properties:
-                data:
-                  type: object
-                pagination:
-                  type: object
-              type: object
-=======
       responses:
         "200":
           content:
@@ -1677,7 +1256,6 @@
               schema:
                 $ref: '#/components/schemas/dto.ErrorResponse'
           description: cannot parse uuid or cannot delete user
->>>>>>> ffba1064
       security:
       - Bearer: []
       summary: Get my unpaid orders by ID
