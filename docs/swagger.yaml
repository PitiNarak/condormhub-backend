--- conflicted
+++ resolved
@@ -1,248 +1,5 @@
 components:
   schemas:
-<<<<<<< HEAD
-    domain.Address:
-      properties:
-        district:
-          type: string
-        province:
-          type: string
-        subdistrict:
-          type: string
-        zipcode:
-          type: string
-      required:
-      - district
-      - province
-      - subdistrict
-      - zipcode
-      type: object
-    domain.CheckoutStatus:
-      type: string
-      x-enum-varnames:
-      - StatusOpen
-      - StatusComplete
-      - StatusExpired
-    domain.Dorm:
-      properties:
-        address:
-          $ref: '#/components/schemas/domain.Address'
-        bathrooms:
-          minimum: 0
-          type: integer
-        bedrooms:
-          minimum: 0
-          type: integer
-        createAt:
-          type: string
-        description:
-          type: string
-        id:
-          type: string
-        images:
-          items:
-            $ref: '#/components/schemas/domain.DormImage'
-          type: array
-          uniqueItems: false
-        name:
-          type: string
-        owner:
-          $ref: '#/components/schemas/domain.User'
-        ownerId:
-          type: string
-        price:
-          type: number
-        rating:
-          maximum: 5
-          minimum: 0
-          type: number
-        size:
-          type: number
-        updateAt:
-          type: string
-      required:
-      - address
-      - bathrooms
-      - bedrooms
-      - name
-      - ownerId
-      - price
-      - size
-      type: object
-    domain.DormImage:
-      properties:
-        createAt:
-          type: string
-        dormID:
-          type: string
-        id:
-          type: string
-        imageKey:
-          type: string
-      type: object
-    domain.LeasingHistory:
-      properties:
-        dorm:
-          $ref: '#/components/schemas/domain.Dorm'
-        dorm_id:
-          type: string
-        end:
-          type: string
-        id:
-          type: string
-        lessee:
-          $ref: '#/components/schemas/domain.User'
-        lessee_id:
-          type: string
-        orders:
-          items:
-            $ref: '#/components/schemas/domain.Order'
-          type: array
-          uniqueItems: false
-        price:
-          type: number
-        start:
-          type: string
-      type: object
-    domain.Lifestyle:
-      type: string
-      x-enum-varnames:
-      - Active
-      - Creative
-      - Social
-      - Relaxed
-      - Football
-      - Basketball
-      - Tennis
-      - Swimming
-      - Running
-      - Cycling
-      - Badminton
-      - Yoga
-      - GymAndFitness
-      - Music
-      - Dancing
-      - Photography
-      - Painting
-      - Gaming
-      - Reading
-      - Writing
-      - DIYAndCrafting
-      - Cooking
-      - Extrovert
-      - Introvert
-      - NightOwl
-      - EarlyBird
-      - Traveler
-      - Backpacker
-      - NatureLover
-      - Camping
-      - BeachLover
-      - DogLover
-      - CatLover
-      - Freelancer
-      - Entrepreneur
-      - OfficeWorker
-      - RemoteWorker
-      - Student
-      - SelfEmployed
-    domain.Order:
-      properties:
-        createAt:
-          type: string
-        id:
-          type: string
-        leasingHistory:
-          $ref: '#/components/schemas/domain.LeasingHistory'
-        leasingHistoryID:
-          type: string
-        paidTransaction:
-          $ref: '#/components/schemas/domain.Transaction'
-        paidTransactionID:
-          type: string
-        price:
-          type: integer
-        transactions:
-          items:
-            $ref: '#/components/schemas/domain.Transaction'
-          type: array
-          uniqueItems: false
-        type:
-          $ref: '#/components/schemas/domain.OrderType'
-        updateAt:
-          type: string
-      type: object
-    domain.OrderType:
-      type: string
-      x-enum-varnames:
-      - InsuranceOrderType
-      - MonthlyBillOrderType
-    domain.Role:
-      type: string
-      x-enum-varnames:
-      - AdminRole
-      - LesseeRole
-      - LessorRole
-    domain.Transaction:
-      properties:
-        createAt:
-          type: string
-        id:
-          type: string
-        price:
-          type: integer
-        status:
-          $ref: '#/components/schemas/domain.CheckoutStatus'
-        updateAt:
-          type: string
-      type: object
-    domain.User:
-      description: will probably change to some form of dto.UserResponseBody
-      properties:
-        birthDate:
-          type: string
-        createAt:
-          type: string
-        email:
-          type: string
-        filledPersonalInfo:
-          type: boolean
-        firstname:
-          type: string
-        gender:
-          type: string
-        id:
-          type: string
-        isStudentVerified:
-          type: boolean
-        isVerified:
-          type: boolean
-        lastname:
-          type: string
-        lifestyles:
-          items:
-            $ref: '#/components/schemas/domain.Lifestyle'
-          type: array
-          uniqueItems: false
-        nationalID:
-          type: string
-        phoneNumber:
-          type: string
-        role:
-          $ref: '#/components/schemas/domain.Role'
-        studentEvidence:
-          description: studentEvidence
-          type: string
-        updateAt:
-          type: string
-        username:
-          type: string
-      required:
-      - email
-      - username
-      type: object
-=======
->>>>>>> 002b41a5
     dto.Address:
       properties:
         district:
@@ -299,14 +56,11 @@
       - price
       - size
       type: object
-<<<<<<< HEAD
     dto.DormImageUploadResponseBody:
       properties:
         url:
           type: string
       type: object
-=======
->>>>>>> 002b41a5
     dto.DormResponseBody:
       properties:
         address:
@@ -329,11 +83,7 @@
         name:
           type: string
         owner:
-<<<<<<< HEAD
-          $ref: '#/components/schemas/domain.User'
-=======
           $ref: '#/components/schemas/dto.UserResponse'
->>>>>>> 002b41a5
         price:
           type: number
         rating:
@@ -443,37 +193,21 @@
         total:
           type: integer
       type: object
-<<<<<<< HEAD
-    dto.PaginationResponse-domain_LeasingHistory:
-      properties:
-        data:
-          items:
-            $ref: '#/components/schemas/domain.LeasingHistory'
-=======
     dto.PaginationResponse-dto_DormResponseBody:
       properties:
         data:
           items:
             $ref: '#/components/schemas/dto.DormResponseBody'
->>>>>>> 002b41a5
           type: array
           uniqueItems: false
         pagination:
           $ref: '#/components/schemas/dto.Pagination'
       type: object
-<<<<<<< HEAD
-    dto.PaginationResponse-dto_DormResponseBody:
-      properties:
-        data:
-          items:
-            $ref: '#/components/schemas/dto.DormResponseBody'
-=======
     dto.PaginationResponse-dto_LeasingHistory:
       properties:
         data:
           items:
             $ref: '#/components/schemas/dto.LeasingHistory'
->>>>>>> 002b41a5
           type: array
           uniqueItems: false
         pagination:
@@ -526,16 +260,17 @@
       - password
       - token
       type: object
-<<<<<<< HEAD
-    dto.SuccessResponse-domain_LeasingHistory:
-=======
     dto.SuccessResponse-dto_CreateTransactionResponseBody:
       properties:
         data:
           $ref: '#/components/schemas/dto.CreateTransactionResponseBody'
       type: object
+    dto.SuccessResponse-dto_DormImageUploadResponseBody:
+      properties:
+        data:
+          $ref: '#/components/schemas/dto.DormImageUploadResponseBody'
+      type: object
     dto.SuccessResponse-dto_DormResponseBody:
->>>>>>> 002b41a5
       properties:
         data:
           $ref: '#/components/schemas/dto.DormResponseBody'
@@ -550,21 +285,7 @@
         data:
           $ref: '#/components/schemas/dto.OrderResponseBody'
       type: object
-<<<<<<< HEAD
-    dto.SuccessResponse-dto_DormImageUploadResponseBody:
-      properties:
-        data:
-          $ref: '#/components/schemas/dto.DormImageUploadResponseBody'
-      type: object
-    dto.SuccessResponse-dto_DormResponseBody:
-      properties:
-        data:
-          $ref: '#/components/schemas/dto.DormResponseBody'
-      type: object
-    dto.SuccessResponse-dto_OrderResponseBody:
-=======
     dto.SuccessResponse-dto_OwnershipProofResponseBody:
->>>>>>> 002b41a5
       properties:
         data:
           $ref: '#/components/schemas/dto.OwnershipProofResponseBody'
