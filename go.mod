module github.com/PitiNarak/condormhub-backend

go 1.23.2

require (
	github.com/caarlos0/env/v11 v11.3.1
	github.com/go-gomail/gomail v0.0.0-20160411212932-81ebce5c23df
	github.com/go-playground/validator v9.31.0+incompatible
	github.com/gofiber/fiber/v2 v2.52.6
	github.com/golang-jwt/jwt/v4 v4.5.1
	github.com/google/uuid v1.6.0
	github.com/joho/godotenv v1.5.1
	golang.org/x/crypto v0.32.0
	gorm.io/driver/postgres v1.5.11
	gorm.io/gorm v1.25.12
)

require (
	github.com/andybalholm/brotli v1.1.1 // indirect
	github.com/gabriel-vasile/mimetype v1.4.8 // indirect
	github.com/go-playground/locales v0.14.1 // indirect
	github.com/go-playground/universal-translator v0.18.1 // indirect
<<<<<<< HEAD
	github.com/go-playground/validator v9.31.0+incompatible // indirect
	github.com/go-playground/validator/v10 v10.24.0 // indirect
	github.com/gofiber/jwt/v2 v2.2.7 // indirect
	github.com/golang-jwt/jwt/v4 v4.5.1 // indirect
	github.com/google/uuid v1.6.0 // indirect
=======
>>>>>>> 46d5236f
	github.com/jackc/pgpassfile v1.0.0 // indirect
	github.com/jackc/pgservicefile v0.0.0-20240606120523-5a60cdf6a761 // indirect
	github.com/jackc/pgx/v5 v5.7.2 // indirect
	github.com/jackc/puddle/v2 v2.2.2 // indirect
	github.com/jinzhu/inflection v1.0.0 // indirect
	github.com/jinzhu/now v1.1.5 // indirect
<<<<<<< HEAD
	github.com/joho/godotenv v1.5.1 // indirect
	github.com/klauspost/compress v1.17.11 // indirect
	github.com/leodido/go-conventionalcommits v0.12.0 // indirect
=======
	github.com/klauspost/compress v1.17.9 // indirect
>>>>>>> 46d5236f
	github.com/leodido/go-urn v1.4.0 // indirect
	github.com/mattn/go-colorable v0.1.14 // indirect
	github.com/mattn/go-isatty v0.0.20 // indirect
	github.com/mattn/go-runewidth v0.0.16 // indirect
<<<<<<< HEAD
	github.com/rivo/uniseg v0.4.7 // indirect
	github.com/sirupsen/logrus v1.9.3 // indirect
=======
	github.com/rivo/uniseg v0.2.0 // indirect
>>>>>>> 46d5236f
	github.com/valyala/bytebufferpool v1.0.0 // indirect
	github.com/valyala/fasthttp v1.58.0 // indirect
	github.com/valyala/tcplisten v1.0.0 // indirect
<<<<<<< HEAD
	golang.org/x/crypto v0.32.0 // indirect
	golang.org/x/net v0.34.0 // indirect
=======
>>>>>>> 46d5236f
	golang.org/x/sync v0.10.0 // indirect
	golang.org/x/sys v0.30.0 // indirect
	golang.org/x/text v0.21.0 // indirect
	gopkg.in/alexcesaro/quotedprintable.v3 v3.0.0-20150716171945-2caba252f4dc // indirect
	gopkg.in/go-playground/assert.v1 v1.2.1 // indirect
	gopkg.in/gomail.v2 v2.0.0-20160411212932-81ebce5c23df // indirect
)<|MERGE_RESOLUTION|>--- conflicted
+++ resolved
@@ -20,45 +20,32 @@
 	github.com/gabriel-vasile/mimetype v1.4.8 // indirect
 	github.com/go-playground/locales v0.14.1 // indirect
 	github.com/go-playground/universal-translator v0.18.1 // indirect
-<<<<<<< HEAD
-	github.com/go-playground/validator v9.31.0+incompatible // indirect
-	github.com/go-playground/validator/v10 v10.24.0 // indirect
+
 	github.com/gofiber/jwt/v2 v2.2.7 // indirect
 	github.com/golang-jwt/jwt/v4 v4.5.1 // indirect
 	github.com/google/uuid v1.6.0 // indirect
-=======
->>>>>>> 46d5236f
 	github.com/jackc/pgpassfile v1.0.0 // indirect
 	github.com/jackc/pgservicefile v0.0.0-20240606120523-5a60cdf6a761 // indirect
 	github.com/jackc/pgx/v5 v5.7.2 // indirect
 	github.com/jackc/puddle/v2 v2.2.2 // indirect
 	github.com/jinzhu/inflection v1.0.0 // indirect
 	github.com/jinzhu/now v1.1.5 // indirect
-<<<<<<< HEAD
 	github.com/joho/godotenv v1.5.1 // indirect
 	github.com/klauspost/compress v1.17.11 // indirect
 	github.com/leodido/go-conventionalcommits v0.12.0 // indirect
-=======
 	github.com/klauspost/compress v1.17.9 // indirect
->>>>>>> 46d5236f
 	github.com/leodido/go-urn v1.4.0 // indirect
 	github.com/mattn/go-colorable v0.1.14 // indirect
 	github.com/mattn/go-isatty v0.0.20 // indirect
 	github.com/mattn/go-runewidth v0.0.16 // indirect
-<<<<<<< HEAD
 	github.com/rivo/uniseg v0.4.7 // indirect
 	github.com/sirupsen/logrus v1.9.3 // indirect
-=======
 	github.com/rivo/uniseg v0.2.0 // indirect
->>>>>>> 46d5236f
 	github.com/valyala/bytebufferpool v1.0.0 // indirect
 	github.com/valyala/fasthttp v1.58.0 // indirect
 	github.com/valyala/tcplisten v1.0.0 // indirect
-<<<<<<< HEAD
 	golang.org/x/crypto v0.32.0 // indirect
 	golang.org/x/net v0.34.0 // indirect
-=======
->>>>>>> 46d5236f
 	golang.org/x/sync v0.10.0 // indirect
 	golang.org/x/sys v0.30.0 // indirect
 	golang.org/x/text v0.21.0 // indirect
