--- conflicted
+++ resolved
@@ -18,6 +18,7 @@
 	github.com/joho/godotenv v1.5.1
 	github.com/redis/go-redis/v9 v9.7.1
 	github.com/swaggo/swag v1.16.4
+	github.com/swaggo/swag/v2 v2.0.0-rc4
 	golang.org/x/crypto v0.34.0
 	gorm.io/driver/postgres v1.5.11
 	gorm.io/gorm v1.25.12
@@ -39,8 +40,7 @@
 	github.com/aws/aws-sdk-go-v2/service/sts v1.33.14 // indirect
 	github.com/aws/smithy-go v1.22.2 // indirect
 	github.com/pkg/errors v0.9.1 // indirect
-	github.com/sv-tools/openapi v0.2.1 // indirect
-	github.com/swaggo/swag/v2 v2.0.0-rc4 // indirect
+	github.com/sv-tools/openapi v0.4.0 // indirect
 	gopkg.in/yaml.v2 v2.4.0 // indirect
 )
 
@@ -70,19 +70,11 @@
 	github.com/mattn/go-colorable v0.1.14 // indirect
 	github.com/mattn/go-isatty v0.0.20 // indirect
 	github.com/mattn/go-runewidth v0.0.16 // indirect
-<<<<<<< HEAD
-=======
-	github.com/pkg/errors v0.9.1 // indirect
->>>>>>> a20396d4
 	github.com/pmezard/go-difflib v1.0.1-0.20181226105442-5d4384ee4fb2 // indirect
 	github.com/rivo/uniseg v0.4.7 // indirect
 	github.com/rogpeppe/go-internal v1.13.1 // indirect
 	github.com/stretchr/testify v1.10.0 // indirect
-<<<<<<< HEAD
 	github.com/stripe/stripe-go/v81 v81.4.0
-=======
-	github.com/sv-tools/openapi v0.4.0 // indirect
->>>>>>> a20396d4
 	github.com/swaggo/files/v2 v2.0.2 // indirect
 	github.com/valyala/bytebufferpool v1.0.0 // indirect
 	github.com/valyala/fasthttp v1.59.0 // indirect
